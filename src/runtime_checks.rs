--- conflicted
+++ resolved
@@ -488,7 +488,6 @@
     );
 }
 
-<<<<<<< HEAD
 /// Checks that the list of AvailableChatbots is correctly initialized
 fn check_available_chatbots() {
     // This is a simple check to see if the list of available chatbots is not empty.
@@ -503,7 +502,8 @@
             chatbot::available_chatbots::AVAILABLE_CHATBOTS
         );
     }
-=======
+}
+
 /// Tests whether or not a plot is correctly extracted from the code interpreter.
 async fn check_plot_extraction() {
     let output = crate::tool_calls::code_interpreter::prepare_execution::start_code_interpeter(
@@ -616,5 +616,4 @@
         _ => panic!("Expected a CodeOutput variant, instead got {:?}", output[0]),
     };
     assert_eq!(inner, "larger");
->>>>>>> aa0e9680
 }