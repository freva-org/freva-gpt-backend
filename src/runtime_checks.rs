use std::io::Write;

use tracing::{debug, error, info, trace};

use crate::{
    auth::{ALLOW_GUESTS, AUTH_KEY},
    chatbot::{
        self, is_ollama_running, stream_response::STREAM_STOP_CONTENT, types::StreamVariant,
    },
    static_serve,
    tool_calls::{mcp::execute::try_execute_mcp_tool_call, route_call::print_and_clear_tool_logs},
};

/// Helper function to flush stdout and stderr.
fn flush_stdout_stderr() {
    if let Err(e) = std::io::stdout().flush() {
        error!("Error flushing stdout: {e:?}",);
        eprintln!("Error flushing stdout: {e:?}",);
    }
    if let Err(e) = std::io::stderr().flush() {
        error!("Error flushing stderr: {e:?}",);
        eprintln!("Error flushing stderr: {e:?}",);
    }
}

/// Check that the setup is correct for the runtime to run:
/// - Initializes lazy variables to make sure they don't fail later.
/// - Checks Auth setup.
/// - Runs a few basic tests agains the code interpreter.
pub async fn run_runtime_checks() {
    // The function can fail if the prompt or messages cannot be converted to a string.
    // To make sure that this is caught early, we'll just test it here.
    let entire_prompt_json = chatbot::prompting::get_entire_prompt_json("testing", "testing");
    trace!("Starting messages JSON: {:?}", entire_prompt_json);

    trace!("Ping Response: {:?}", static_serve::RESPONSE_STRING);

    // The lazy static STREAM_STOP_CONTENT can also fail, so we need to test it here.
    let _ = STREAM_STOP_CONTENT.clone();

    // The heartbeat module also has a lazy static variable that we should initialize here.
    {
        let guard = chatbot::heartbeat::SYSINFO.read().await;
        debug!("System information: {:?}", guard.0);
    }

    // We'll also initialize the authentication here so it's available for the entire server, from the very start.
    print!("Checking the authentication string... ");
    flush_stdout_stderr();
    info!("Checking the authentication string...");
    let auth_string = match std::env::var("AUTH_KEY") {
        Ok(auth_string) => auth_string,
        Err(e) => {
            error!("Error reading the authentication string from the environment variables: {e:?}",);
            eprintln!(
                "Error reading the authentication string from the environment variables: {e:?}"
            );
            std::process::exit(1);
        }
    };

    AUTH_KEY.set(auth_string).unwrap_or_else(|_| {
        error!("Error setting the authentication string. Exiting...");
        eprintln!("Error setting the authentication string. Exiting...");
        std::process::exit(1);
    });

    // Also part of the authentication check is whether or not to allow guests.
    let allow_guests = match std::env::var("ALLOW_GUESTS") {
        Ok(allow_guests) => allow_guests,
        Err(e) => {
            error!("Error reading the ALLOW_GUESTS environment variable: {e:?}",);
            eprintln!("Error reading the ALLOW_GUESTS environment variable: {e:?}");
            std::process::exit(1);
        }
    };

    ALLOW_GUESTS
        .set(allow_guests == "true")
        .unwrap_or_else(|_| {
            error!("Error setting the ALLOW_GUESTS variable. Exiting...");
            eprintln!("Error setting the ALLOW_GUESTS variable. Exiting...");
            std::process::exit(1);
        });

    info!("Authentication string set successfully.");
    println!("Success!");

    // Run the basic checks for the code interpreter.
    // Note that those checks need to be runtime, not compiletime, as the code interpreter calles the binary itself.
    print!("Running runtime checks including library checks for the code interpreter... ");
    flush_stdout_stderr();
    info!("Running runtime checks including library checks for the code interpreter.");
    check_assignments().await;
    check_two_plus_two().await;
    check_print().await;
    check_print_noflush().await;
    check_print_two().await;
    check_imports().await;
    println!("Success!");
    flush_stdout_stderr();
    info!("Runtime checks for the code interpreter were successful and all required libraries are available.");

    // Also check that the code interpreter can handle hard and soft crashes.
    print!("Checking whether the code interpreter can handle crashes... ");
    flush_stdout_stderr();
    info!("Checking whether the code interpreter can handle crashes.");
    check_hard_crash().await;
    check_soft_crash().await;
    println!("Success!");
    flush_stdout_stderr();
    info!("The code interpreter can handle crashes.");

    // Also check that required directories exist.
    if check_directory("/app/logs")
        & check_directory("/app/threads")
        & check_directory("/app/python_pickles")
    {
        println!("All required directories exist and are readable.");
        info!("All required directories exist and are readable.");
    } else {
        println!("Some required directories are missing or not readable");
        error!("Some required directories are missing or not readable");
    }

    print!("Checking robustness and jupyter like behavior of the code interpreter... ");
    flush_stdout_stderr();
    info!("Checking robustness and jupyter like behavior of the code interpreter.");
    // Check that the syntax error catching works.
    check_syntax_error().await;
    check_syntax_error_surround().await;
    check_traceback_error_surround().await;
    check_eval_exec().await;
    check_plot_extraction().await;
    check_plot_extraction_no_import().await;
    check_plot_extraction_second_to_last_line().await;
    check_plot_extraction_false_negative().await;
    check_plot_extraction_false_positive().await;
    check_plot_extraction_close().await;
    println!("Success!");
    info!(
        "The code interpreter is robust enough and behaves like a Jupyter notebook in all tests."
    );

    // Finally, check whether ollama is running.
    if is_ollama_running().await {
        info!("Ollama is running and available.");
        println!("Ollama is running and available.");
    } else {
        info!("Ollama is either not running or not available, some LLMs might not work.");
        println!("Ollama is either not running or not available, some LLMs might not work.");
    }

<<<<<<< HEAD
    // Check whether MCP tools can be called.
    // TODO: replace with the actual MCP tool call.
    print!("Checking whether MCP tools can be called... ");
    flush_stdout_stderr();
    info!("Checking whether MCP tools can be called.");

    let mcp_result = try_execute_mcp_tool_call(
        "hostname".to_string(),
        // Some("Europe/Berlin".to_string()),
        None,
    )
    .await;
    if let Err(s) = mcp_result {
        error!("Failed to call the MCP tool 'hostname': {s}");
        eprintln!("Failed to call the MCP tool 'hostname': {s}");
    } else {
        println!("Success, hostname is: {mcp_result:?}");
        flush_stdout_stderr();
    }
=======
    // Because the model for genAI takes some time to load, we'll start the loading here.
    // To load the mode, we simply have to execute:
    //     from stableclimgen.src.decode import init_model
    //     init_model()
    // in the code interpreter.
    // I'm not sure whether we can defer it, so we'll just do it live here.
    print!("Loading the genAI model... ");
    flush_stdout_stderr();
    info!("Loading the genAI model...");
    let _output = crate::tool_calls::code_interpreter::prepare_execution::start_code_interpeter(
        Some(
            r#"{"code": "from stableclimgen.src.decode import init_model\ninit_model()"}"#
                .to_string(),
        ),
        "test".to_string(),
        None,
        "testing".to_string(),
    )
    .await;
    // No asserts necessary, as the model loading is done in the background and we don't care about the output.
    println!("Success!");
    info!("The genAI model has been loaded.");
    flush_stdout_stderr();
>>>>>>> 7dc4699d

    // To make sure not to confuse the backend, clear the tool logger.
    // Due to debugging, this now needs two arguments.
    print_and_clear_tool_logs(std::time::SystemTime::now(), std::time::SystemTime::now());
}

/// Checks that the code interpreter can calculate 2+2.
/// It's a very basic check to make sure that the code interpreter is working.
async fn check_two_plus_two() {
    let output = crate::tool_calls::code_interpreter::prepare_execution::start_code_interpeter(
        Some(r#"{"code": "2+2"}"#.to_string()),
        "test".to_string(),
        None,
        "testing".to_string(),
    )
    .await;
    assert_eq!(output.len(), 1);
    assert_eq!(
        output,
        vec![StreamVariant::CodeOutput(
            "4".to_string(),
            "test".to_string()
        )]
    );
}

/// Checks that the code interpreter can handle printing.
async fn check_print() {
    let output = crate::tool_calls::code_interpreter::prepare_execution::start_code_interpeter(
        Some(r#"{"code": "print('Hello World!', flush=True)"}"#.to_string()),
        "test".to_string(),
        None,
        "testing".to_string(),
    )
    .await;
    assert_eq!(output.len(), 1);
    assert_eq!(
        output,
        vec![StreamVariant::CodeOutput(
            "Hello World!".to_string(),
            "test".to_string()
        )]
    );
}

/// We also make sure that the code interpreter doesn't have to flush the stdout.
async fn check_print_noflush() {
    let output = crate::tool_calls::code_interpreter::prepare_execution::start_code_interpeter(
        Some(r#"{"code": "print('Hello World!')"}"#.to_string()),
        "test".to_string(),
        None,
        "testing".to_string(),
    )
    .await;
    assert_eq!(output.len(), 1);
    assert_eq!(
        output,
        vec![StreamVariant::CodeOutput(
            "Hello World!".to_string(),
            "test".to_string()
        )]
    );
}

/// There was a weird error, this is to check that two print statements are correctly handled...
/// I don't exactly know why this error occurs, but it's a good test.
async fn check_print_two() {
    let output = crate::tool_calls::code_interpreter::prepare_execution::start_code_interpeter(
        Some(r#"{"code": "print('Hello')\nprint('World!')"}"#.to_string()),
        "test".to_string(),
        None,
        "testing".to_string(),
    )
    .await;
    assert_eq!(output.len(), 1);
    assert_eq!(
        output,
        vec![StreamVariant::CodeOutput(
            "Hello\nWorld!".to_string(),
            "test".to_string()
        ),]
    );
}

/// Check whether simple assignments work.
async fn check_assignments() {
    let output = crate::tool_calls::code_interpreter::prepare_execution::start_code_interpeter(
        Some(r#"{"code": "a = 2"}"#.to_string()),
        "test".to_string(),
        None,
        "testing".to_string(),
    )
    .await;
    // The output should be empty, as we're not printing anything.
    assert_eq!(output.len(), 1);
    assert_eq!(
        output,
        vec![StreamVariant::CodeOutput(String::new(), "test".to_string())]
    );
}

/// Checks that all wanted libraries can be imported.
async fn check_imports() {
    let libraries = [
        "xarray",
        "tzdata",
        "six",
        "shapely",
        "pytz",
        "shapefile", // This is the pyshp library, but it's called shapefile
        "pyproj",
        "pyparsing",
        "PIL", // This is the pillow library, but it's called pil
        "pandas",
        "packaging",
        "numpy",
        "netCDF4",
        "matplotlib",
        "kiwisolver",
        "fontTools", // Case sensitive
        "cycler",
        "contourpy",
        "cftime",
        "certifi",
        "cartopy", // lowercase
    ];
    for library in &libraries {
        check_single_import(library).await;
    }
}

/// Checks that the code interpreter can import one specific library.
async fn check_single_import(library: &str) {
    let formatted_import_code =
        format!(r#"{{"code": "import {library};print(\"success!\", flush=True)"}}"#);
    debug!(formatted_import_code);
    let output = crate::tool_calls::code_interpreter::prepare_execution::start_code_interpeter(
        Some(formatted_import_code),
        "test".to_string(),
        None,
        "testing".to_string(),
    )
    .await;
    assert!(output.len() == 1);
    assert_eq!(
        output[0],
        StreamVariant::CodeOutput("success!".to_string(), "test".to_string())
    );
}

/// Checks that the code interpreter can run code that crashes python hard with crashing itself.
pub async fn check_hard_crash() {
    let _ = crate::tool_calls::code_interpreter::prepare_execution::start_code_interpeter(
        Some(r#"{"code": "exit()"}"#.to_string()),
        "test".to_string(),
        None,
        "testing".to_string(),
    )
    .await;
    // If we reach this point, the code interpreter did not crash.
}

/// Checks that the code interpreter can handle simple problems like division by zero.
pub async fn check_soft_crash() {
    let output = crate::tool_calls::code_interpreter::prepare_execution::start_code_interpeter(
        Some(r#"{"code": "1/0"}"#.to_string()),
        "test".to_string(),
        None,
        "testing".to_string(),
    )
    .await;
    assert_eq!(output.len(), 1);
    assert_eq!(
        output,
        vec![StreamVariant::CodeOutput(
            "ZeroDivisionError: division by zero\nTraceback (most recent call last):\n  File \"<string>\", line 1, in <module>\n\nHint: the error occured on line 1\n1: > 1/0 <\n".to_string(),
            "test".to_string()
        )]
    );
}

/// Simple helper function that checks whether the given string is a path to a directory we can read from.
pub fn check_directory(path: &str) -> bool {
    std::fs::read_dir(path).is_ok()
}

/// Checks that the code interpreter can catch syntax errors
/// AND highlight the line where the error occured.
async fn check_syntax_error() {
    let output = crate::tool_calls::code_interpreter::prepare_execution::start_code_interpeter(
        Some(r#"{"code": "dsa=na034ß94?ß"}"#.to_string()),
        "test".to_string(),
        None,
        "testing".to_string(),
    )
    .await;
    assert_eq!(output.len(), 1);
    assert_eq!(
        output,
        vec![StreamVariant::CodeOutput(
            "(An error occured; no traceback available)\nSyntaxError: invalid syntax (<string>, line 1)\n\nHint: the error occured on line 1\n1: > dsa=na034ß94?ß <\n".to_string(),
            "test".to_string()
        )]
    );
}

/// Checks that the code interpreter can catch syntax error
/// and highlight the lines AROUND the line where the error occured.
async fn check_syntax_error_surround() {
    let output = crate::tool_calls::code_interpreter::prepare_execution::start_code_interpeter(
        Some(r#"{"code": "import np\ndsa=na034ß94?ß\nprint('Hello World!')"}"#.to_string()),
        "test".to_string(),
        None,
        "testing".to_string(),
    )
    .await;
    assert_eq!(output.len(), 1);
    assert_eq!(
        output,
        vec![StreamVariant::CodeOutput(
            "(An error occured; no traceback available)\nSyntaxError: invalid syntax (<string>, line 2)\n\nHint: the error occured on line 2\n1: import np\n2: > dsa=na034ß94?ß <\n3: print('Hello World!')".to_string(),
            "test".to_string()
        )]
    );
}

/// Checks that the code interpreter can catch tracebacks
/// and highlight the line around the error.
/// The base error is already tested in check_soft_crash.
async fn check_traceback_error_surround() {
    // Code to check: 1/0
    let output = crate::tool_calls::code_interpreter::prepare_execution::start_code_interpeter(
        Some(r#"{"code": "a=2\n1/0\nb=3"}"#.to_string()),
        "test".to_string(),
        None,
        "testing".to_string(),
    )
    .await;
    assert_eq!(output.len(), 1);
    assert_eq!(
        output,
        vec![StreamVariant::CodeOutput(
            "ZeroDivisionError: division by zero\nTraceback (most recent call last):\n  File \"<string>\", line 2, in <module>\n\nHint: the error occured on line 2\n1: a=2\n2: > 1/0 <\n3: b=3".to_string(),
            "test".to_string()
        )]
    );
}

/// Checks that the code interpreter can properly decide which lines to execute and which to evaluate.
/// The logic should be the same as in a Jupyter notebook.
async fn check_eval_exec() {
    let output = crate::tool_calls::code_interpreter::prepare_execution::start_code_interpeter(
        Some(r#"{"code": "a = 2\nb = 3\na+b"}"#.to_string()),
        "test".to_string(),
        None,
        "testing".to_string(),
    )
    .await;
    assert_eq!(output.len(), 1);
    assert_eq!(
        output,
        vec![StreamVariant::CodeOutput(
            "5".to_string(),
            "test".to_string()
        )]
    );
    let output = crate::tool_calls::code_interpreter::prepare_execution::start_code_interpeter(
        Some(r#"{"code": "a = 2\nb = 3\na,b"}"#.to_string()),
        "test".to_string(),
        None,
        "testing".to_string(),
    )
    .await;
    assert_eq!(output.len(), 1);
    assert_eq!(
        output,
        vec![StreamVariant::CodeOutput(
            "(2, 3)".to_string(),
            "test".to_string()
        )]
    );
    let output = crate::tool_calls::code_interpreter::prepare_execution::start_code_interpeter(
        Some(r#"{"code": "a = 2\nb = 3\nfloat(a+b)"}"#.to_string()),
        "test".to_string(),
        None,
        "testing".to_string(),
    )
    .await;
    assert_eq!(output.len(), 1);
    assert_eq!(
        output,
        vec![StreamVariant::CodeOutput(
            "5.0".to_string(),
            "test".to_string()
        )]
    );
    let output = crate::tool_calls::code_interpreter::prepare_execution::start_code_interpeter(
        Some(r#"{"code": "a = 2\nb = 3\n(a, b if not a==b else a)"}"#.to_string()),
        "test".to_string(),
        None,
        "testing".to_string(),
    )
    .await;
    assert_eq!(output.len(), 1);
    assert_eq!(
        output,
        vec![StreamVariant::CodeOutput(
            "(2, 3)".to_string(),
            "test".to_string()
        )]
    );
    let output = crate::tool_calls::code_interpreter::prepare_execution::start_code_interpeter(
        Some(r#"{"code": "test=[1,2,3]\nlen(test)"}"#.to_string()),
        "test".to_string(),
        None,
        "testing".to_string(),
    )
    .await;
    assert_eq!(output.len(), 1);
    assert_eq!(
        output,
        vec![StreamVariant::CodeOutput(
            "3".to_string(),
            "test".to_string()
        )]
    );
}

/// Tests whether or not a plot is correctly extracted from the code interpreter.
async fn check_plot_extraction() {
    let output = crate::tool_calls::code_interpreter::prepare_execution::start_code_interpeter(
        Some(r#"{"code": "import matplotlib.pyplot as plt\nplt.plot([1, 2, 3], [4, 5, 6])\nplt.show()"}"#.to_string()),
        "test".to_string(),
        None,
        "testing".to_string(),
    )
    .await;
    assert_eq!(output.len(), 2);
    // The plot should be extracted and returned as a string.
    // assert!(matches!(output[0], StreamVariant::CodeOutput(_, _)));
    assert!(matches!(output[0], StreamVariant::CodeOutput(ref inner, _) if inner.is_empty()));
    assert!(matches!(output[1], StreamVariant::Image(_)));
}

/// Tests whether or not a plot is correctly extracted from the code interpreter, even if matplotlib is not imported AND plt.show() is not called.
async fn check_plot_extraction_no_import() {
    let output = crate::tool_calls::code_interpreter::prepare_execution::start_code_interpeter(
        Some(r#"{"code": "plt.plot([1, 2, 3], [4, 5, 6])"}"#.to_string()),
        "test".to_string(),
        None,
        "testing".to_string(),
    )
    .await;
    assert_eq!(output.len(), 2);
    // The plot should be extracted and returned as a string.
    assert!(matches!(output[0], StreamVariant::CodeOutput(_, _))); // Inner is NOT empty because that is evaluated to a Lines2D object.
    assert!(matches!(output[1], StreamVariant::Image(_)));
}

/// Tests whether or not a plot on the second-to-last line is correctly extracted from the code interpreter.
async fn check_plot_extraction_second_to_last_line() {
    let output = crate::tool_calls::code_interpreter::prepare_execution::start_code_interpeter(
        Some(r#"{"code": "import matplotlib.pyplot as plt\nplt.plot([1, 2, 3], [4, 5, 6])\nplt.show()\nprint('Done!')"}"#.to_string()),
        "test".to_string(),
        None,
        "testing".to_string(),
    )
    .await;
    assert_eq!(output.len(), 2);
    // The plot should be extracted and returned as a string.
    assert!(matches!(output[0], StreamVariant::CodeOutput(ref inner, _) if inner == "Done!"));
    assert!(matches!(output[1], StreamVariant::Image(_)));
}

/// Tests whether or not the code interpreter can handle a true negative plot, where it's commented out.
async fn check_plot_extraction_false_negative() {
    let output = crate::tool_calls::code_interpreter::prepare_execution::start_code_interpeter(
        Some(r#"{"code": "import matplotlib.pyplot as plt\n# plt.plot([1, 2, 3], [4, 5, 6])\n# plt.show()"}"#.to_string()),
        "test".to_string(),
        None,
        "testing".to_string(),
    )
    .await;
    assert_eq!(output.len(), 1);
    // The output should be empty, as we're not printing anything.
    assert!(matches!(output[0], StreamVariant::CodeOutput(ref inner, _) if inner.is_empty()));
}

/// Tests whether or not the code interpreter detects that it shouldn't output the plot if it was only imported and not used.
async fn check_plot_extraction_false_positive() {
    let output = crate::tool_calls::code_interpreter::prepare_execution::start_code_interpeter(
        Some(r#"{"code": "import matplotlib.pyplot as plt"}"#.to_string()),
        "test".to_string(),
        None,
        "testing".to_string(),
    )
    .await;
    assert_eq!(output.len(), 1);
    // The output should be empty, as we're not printing anything.
    assert!(matches!(output[0], StreamVariant::CodeOutput(ref inner, _) if inner.is_empty()));
}

/// Tests whether or not the code interpreter can handle plt.close() calls.
/// This is important because some LLMs like to end their code with plt.close(),
/// which would prevent the backend from extracting the plot.
async fn check_plot_extraction_close() {
    let output = crate::tool_calls::code_interpreter::prepare_execution::start_code_interpeter(
        Some(r#"{"code": "import matplotlib.pyplot as plt\nplt.plot([1, 2, 3], [4, 5, 6])\nplt.close()"}"#.to_string()),
        "test".to_string(),
        None,
        "testing".to_string(),
    )
    .await;
    assert_eq!(output.len(), 2);
    // The plt.close() call should not prevent the plot from being extracted.
    // The plot should be extracted and returned as a string.
    assert!(matches!(output[0], StreamVariant::CodeOutput(ref inner, _) if inner.is_empty()));
    assert!(matches!(output[1], StreamVariant::Image(_)));
}<|MERGE_RESOLUTION|>--- conflicted
+++ resolved
@@ -151,7 +151,6 @@
         println!("Ollama is either not running or not available, some LLMs might not work.");
     }
 
-<<<<<<< HEAD
     // Check whether MCP tools can be called.
     // TODO: replace with the actual MCP tool call.
     print!("Checking whether MCP tools can be called... ");
@@ -171,7 +170,7 @@
         println!("Success, hostname is: {mcp_result:?}");
         flush_stdout_stderr();
     }
-=======
+
     // Because the model for genAI takes some time to load, we'll start the loading here.
     // To load the mode, we simply have to execute:
     //     from stableclimgen.src.decode import init_model
@@ -195,7 +194,6 @@
     println!("Success!");
     info!("The genAI model has been loaded.");
     flush_stdout_stderr();
->>>>>>> 7dc4699d
 
     // To make sure not to confuse the backend, clear the tool logger.
     // Due to debugging, this now needs two arguments.
