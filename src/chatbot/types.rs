use core::fmt;

use async_openai::types::{
    ChatCompletionMessageToolCall, ChatCompletionRequestAssistantMessage, ChatCompletionRequestMessage, ChatCompletionRequestMessageContentPartImage, ChatCompletionRequestUserMessage, ChatCompletionToolType, FunctionCall, ImageUrl
};
use documented::Documented;
use serde::{Deserialize, Serialize, de::Error};
use serde_json::Value;
use tracing::{debug, error, trace, warn};

#[derive(Debug, Clone)]
pub enum ConversationState {
    Streaming(String), // The String is the Path to the file of the freva config.
    Stopping,
    Ended,
}

/// When a thread is streaming, it is in the Streaming state. If nothing goes wrong, at the end, it will be in the Ended state.
/// If a request to stop it is sent, another thread will change the state to Stopping.
/// The thread that is streaming will check the state and if it is Stopping, it will stop the streaming and change the state to Ended.
#[derive(Debug, Clone)]
pub struct ActiveConversation {
    pub id: String,

    pub state: ConversationState,

    pub conversation: Conversation,

    pub last_activity: std::time::Instant, // The last time the conversation was active. If the conversation is inactive for too long, it will be ended.

    pub user_id: String, // The ID of the user, as sent from the frontend/client.
}

///
/// # Stream Variants
///
/// The different variants of the stream or Thread that can be sent to the client.
/// They are always sent as JSON strings in the format `{"variant": "variant_name", "content": "content"}`.
///
/// User: The input of the user, as a String.
///
/// Assistant: The output of the Assistant, as a String. Often Markdown, because the LLM can output Markdown.
/// Multiple messages of this variant after each other belong to the same message, but are broken up due to the stream.
///
/// Code: The code that the Assistant generated, as a String. It will be executed on the backend.
/// Currently, only Python is supported. The content is not formatted.
/// Due to how the LLM calls the code_interpreter, it will be contained within a json object in the following format:
/// `{"variant": "Code", "content": "{\"code\":\"LLM Code here\"}"`
///
/// CodeOutput: The output of the code that was executed, as a String. Also not formatted.
///
/// Image: An image that was generated during the conversation, as a String. The image is Base64 encoded.
/// An example of this would be a matplotlib plot. The image format should always be PNG.
///
/// ServerError: An error that occured on the server(backend) side, as a String. Contains the error message.
/// The client should realize that this error occured and handle it accordingly; ServerErrors should immeadiately be followed by a StreamEnd.
///
/// OpenAI Error: An error that occured on the OpenAI side, as a String. Contains the error message.
/// These are often for the rate limits, but can also be for other things, i.E. if the API is down or a tool call took too long.
///
/// CodeError: The Code from the LLM could not be executed or there was some other error while setting up the code execution.
///
/// StreamEnd: The Stream ended. Contains a reason as a String. This is always the last message of a stream.
/// If the last message is not a StreamEnd but the stream ended, it's an error from the server side and needs to be fixed.
///
/// ServerHint: The Server hints something to the client. This is primarily used for giving the thread_id, but also for warnings.
/// The Content is in JSON format, with the key being the hint and the value being the content. Currently, only the keys "thread_id" and "warning" are used.
/// An example for a ServerHint packet would be `{"variant": "ServerHint", "content": "{\"thread_id\":\"1234\"}"}`.
/// That means that the content needs to be parsed as JSON to get the actual content.
#[derive(Debug, Serialize, Deserialize, Clone, Documented, PartialEq, Eq, strum::VariantNames)]
#[serde(tag = "variant", content = "content")] // Makes it so that the variant names are inside the object and the content is held in the content field.
pub enum StreamVariant {
    /// The Prompt for the LLM, as JSON; not to be displayed to the user.
    Prompt(String),
    /// The Input of the user, as a String
    User(String),
    /// The Output of the Assistant, as a String or Strindelta. Often Markdown.
    Assistant(String),
    /// Tool call the Assistant generated, formerly only Code. String or Stringdelta, as well as the ID of the Tool Call it belongs to, together with the name of the tool. The code_interpreter tool is currently the only one implemented.
    #[serde(deserialize_with = "deserialize_code_variant")]
    Code(String, String, String),
    /// The Output of the Code, as a String, verbatim, and the ID of the Tool Call it belongs to.
    CodeOutput(String, String),
    /// An image that was generated during the streaming
    Image(String),
    /// An error that occured on the server(backend) side, as a String
    ServerError(String),
    /// An error that occured on the `OpenAI` side, as a String
    OpenAIError(String),
    /// An error that occured during Code Executing, as a String. Note that this means that trying to start executing the code failed, not that the code itself failed.
    CodeError(String),
    /// The Stream ended. Contains a reason as a String.
    StreamEnd(String),
    /// The Server hints something to the client. Primarily used for giving the thread_id or warning the frontend. May later be used for other things.
    /// The content itself is in JSON format, with the key being the hint and the value being the content.
    ServerHint(String),
}

impl fmt::Display for StreamVariant {
    // A helper function to convert the StreamVariant to a String, will be used later when writing to the thread file.
    fn fmt(&self, f: &mut fmt::Formatter) -> fmt::Result {
        let result = match self {
            Self::Prompt(s) => format!("Prompt:{s}"),
            Self::User(s) => format!("User:{s}"),
            Self::Assistant(s) => format!("Assistant:{s}"),
            Self::Code(s, id, name) => format!("{name}:{s}:{id}"),
            Self::CodeOutput(s, id) => format!("CodeOutput:{s}:{id}"),
            Self::Image(s) => format!("Image:{s}"),
            Self::ServerError(s) => format!("ServerError:{s}"),
            Self::OpenAIError(s) => format!("OpenAIError:{s}"),
            Self::CodeError(s) => format!("CodeError:{s}"),
            Self::StreamEnd(s) => format!("StreamEnd:{s}"),
            Self::ServerHint(s) => format!("ServerHint:{s}"), // It's a JSON string, we can just write it as is.
        };
        write!(f, "{result:?}")
    }
}

/// A conversation that is not actively streaming, as a List of `StreamVariants`.
pub type Conversation = Vec<StreamVariant>;

#[derive(Debug, Clone)]
pub enum ConversionError {
    VariantHide(&'static str), // Some variants are only for the backend, so they should not be converted.
    ParseError(&'static str),  // An error occured during parsing the prompt.
<<<<<<< HEAD
    CodeCall(String, String),  // A Code Call was found, which needs to be handled differently.
    Image(String), // An image was found, which needs to be handled depending on the model.
=======
    CodeCall(String, String, String),  // A Code Call was found, which needs to be handled differently.
>>>>>>> 6fc954a5
}

/// A helper function to convert the `StreamVariant` to a `ChatCompletionRequestMessage`.
///
/// Converts the `StreamVariant` to a `ChatCompletionRequestMessage`, which is used to send the message to `OpenAI`.
/// This might fail because we can't convert all variants to a `ChatCompletionRequestMessage`.
impl TryInto<Vec<ChatCompletionRequestMessage>> for StreamVariant {
    type Error = ConversionError;

    fn try_into(self) -> Result<Vec<ChatCompletionRequestMessage>, Self::Error> {
        trace!(
            "Converting StreamVariant to ChatCompletionRequestMessage: {:?}",
            self
        );
        match self {
            Self::Prompt(s) => {
                // We cannot just put the prompt in the message, since it's not a valid message.
                // It consists of multiple messages, so we'll need to unpack them. 

                let prompt = if let Ok(p) = serde_json::from_str(&s) {
                    trace!("Input prompt: {:?}", s);
                    p
                } else {
                    // it's probably escaped, so we'll unescape it.
                    let s = unescape_string(&s);

                    trace!("Unescaped prompt: {:?}", s);

                    let prompt: Vec<ChatCompletionRequestMessage> = match serde_json::from_str(&s){
                        Ok(p) => p,
                        Err(e) => {
                            error!("Error converting prompt to ChatCompletionRequestMessage: {:?}", e);
                            return Err(ConversionError::ParseError("Error converting prompt to ChatCompletionRequestMessage."));
                        }
                    };
                    prompt
                };

                trace!("Prompt: {:?}", prompt);

                Ok(prompt)},
            Self::User(s) => Ok(vec![ChatCompletionRequestMessage::User(
                ChatCompletionRequestUserMessage {
                    name: Some("user".to_string()),
                    content: async_openai::types::ChatCompletionRequestUserMessageContent::Text(s),
                },
            )]),
            Self::Assistant(s) => Ok(vec![ChatCompletionRequestMessage::Assistant(
                ChatCompletionRequestAssistantMessage {
                    content: Some(async_openai::types::ChatCompletionRequestAssistantMessageContent::Text(s)),
                    name: Some("frevaGPT".to_string()),
                    ..Default::default()
                },
            )]),
            Self::Code(s, id, name) => Err(ConversionError::CodeCall(s, id, name)),
            Self::CodeOutput(s, id) => Ok(vec![ChatCompletionRequestMessage::Tool(
                async_openai::types::ChatCompletionRequestToolMessage {
                    tool_call_id: id,
                    content: async_openai::types::ChatCompletionRequestToolMessageContent::Text(s),
                })
            ]),
            Self::Image(base64_encoded_image) => 
            
                // Some models support vision, so we can give them the image.


                    Err(ConversionError::Image(base64_encoded_image))
            ,
            Self::CodeError(_) | Self::OpenAIError(_) | Self::ServerError(_) => Err(ConversionError::VariantHide("Error variants should not be passed to the LLM, it doesn't need to know about them.")),
            Self::StreamEnd(_) => Err(ConversionError::VariantHide("StreamEnd variants are only for use on the server side, not for the LLM.")),
            Self::ServerHint(s) => {
                // The content is JSON, we check whether it's valid and that its key is either "thread_id" or "warning".
                let hint: Value = match serde_json::from_str(&s) {
                    Ok(h) => h,
                    Err(e) => {
                        warn!("Error parsing ServerHint content, ignoring and passing value to client blindly: {:?}", e);
                        return Err(ConversionError::ParseError("Error parsing ServerHint content."));
                    }
                };
                // We expect the hint to be of type object
                if let Value::Object(hint) = hint {
                    if hint.keys().next().is_none() {
                        warn!("ServerHint content is empty! Passing to the client nonetheless.");
                        return Err(ConversionError::ParseError("ServerHint content is empty."));
                    }

                    // Server Hints are only for the server side, so we don't need to pass them to the LLM.
                    // While the LLM does get to see the thread_id, it isn't the only thing the Server Hint can contain.
                    Err(ConversionError::VariantHide("ServerHint variants are only for use on the server side, not for the LLM."))
                } else {
                    warn!("ServerHint content is not an object, ignoring and passing value to client blindly.");
                    Err(ConversionError::ParseError("ServerHint content is not an object."))
                }
        }
        }
    }
}

/// A helper function to convert the `ChatCompletionRequestMessage` to a `StreamVariant`.
///
/// Again, this might not succeed because not all `ChatCompletionRequestMessage` can be converted to a `StreamVariant`.
impl TryFrom<ChatCompletionRequestMessage> for StreamVariant {
    type Error = &'static str;

    fn try_from(value: ChatCompletionRequestMessage) -> Result<Self, Self::Error> {
        trace!(
            "Converting ChatCompletionRequestMessage to StreamVariant: {:?}",
            value
        );
        match value {
            ChatCompletionRequestMessage::System(content) => {
                // As of currently, the system messages only contain the prompt and the image.
                match content.name {
                    None => {
                        error!("System Message contained no name.");
                        Err("System Message contained no name.")
                    }
                    Some(text) => {
                        match text.as_str() {
                            "Prompt" | "Image" => {
                                let text = match content.content {
                                    async_openai::types::ChatCompletionRequestSystemMessageContent::Text(s) => s,
                                    async_openai::types::ChatCompletionRequestSystemMessageContent::Array(vector) => {
                                        let mut text_vec = vec![]; // buffer the text fragments
                                        for elem in vector {
                                            let async_openai::types::ChatCompletionRequestSystemMessageContentPart::Text(s) = elem;
                                            text_vec.push(s.text);
                                            
                                        }
                                    text_vec.join("\n")
                                    }
                                };
                                Ok(Self::Prompt(text))
                            }
                            _ => Err("Unknown System Message type."),
                        }
                    }
                }
            }
            ChatCompletionRequestMessage::User(content) => {
                match content.content {
                    async_openai::types::ChatCompletionRequestUserMessageContent::Text(s) => {
                        // Standard Text from the User
                        Ok(Self::User(s))
                    }
                    async_openai::types::ChatCompletionRequestUserMessageContent::Array(vector) => {
                        // Unlikely to be used, but we'll handle it.

                        let mut text_vec = vec![];
                        for elem in vector {
                            if let async_openai::types::ChatCompletionRequestUserMessageContentPart::Text(s) = elem {
                            text_vec.push(s.text);
                            } else {
                                error!("User Message Array contained a non-Text variant.");
                                return Err("User Message Array contained a non-Text variant.");
                            }
                        }
                        let concat = text_vec.join("\n");

                        Ok(Self::User(concat))
                    }
                }
            }
            ChatCompletionRequestMessage::Assistant(content) => {
                // This should always be the case
                if content.name != Some("frevaGPT".to_string()) {
                    warn!(
                        "Assistant Message contained an unknown name instead of frevaGPT: {:?}",
                        content.name
                    );
                }

                // There should never be tool or function calls here
                #[allow(deprecated)]
                // We need to match on the function_call, despite it being a deprecated field. This silences that warning.
                if let (Some(_), _) | (_, Some(_)) = (content.tool_calls, content.function_call) {
                    error!("Tried to convert an Assistant Message that contained a tool or function call. This should not happen and is not supported.");
                    Err("Assistant Message contained a tool or function call. This should not happen and is not supported.")
                } else if let Some(s) = content.content {
                    match s {
                        async_openai::types::ChatCompletionRequestAssistantMessageContent::Text(s) => {
                            Ok(Self::Assistant(s))
                        },
                        async_openai::types::ChatCompletionRequestAssistantMessageContent::Array(vector) => {
                            let mut text_vec = vec![];
                            for elem in vector {
                                // There are two variants, the text and refusal. We handle text as expected, and inform the user about refusal.
                                match elem {
                                    async_openai::types::ChatCompletionRequestAssistantMessageContentPart::Text(s) => {
                                        text_vec.push(s.text);
                                    },
                                    async_openai::types::ChatCompletionRequestAssistantMessageContentPart::Refusal(s) => {
                                        warn!("Assistant Message contained a refusal: {:?}", s);
                                        text_vec.push(format!("\n(Assistant refused to generate text: {s:?})\n"));
                                    }
                                }
                            }
                            let concat = text_vec.join("\n");

                            Ok(Self::Assistant(concat))
                        }
                    }
                } else {
                    warn!("Assistant Message contained no content.");
                    Ok(Self::Assistant(String::new()))
                }
            }
            ChatCompletionRequestMessage::Tool(content) => {
                // Route the Code Interpreter and Code Interpreter Output to the correct variants.

                // As an API change of this library, it can now also be an Array of Texts.
                let text = match content.content {
                    async_openai::types::ChatCompletionRequestToolMessageContent::Text(s) => s,
                    async_openai::types::ChatCompletionRequestToolMessageContent::Array(vector) => {
                        let mut text_vec = vec![];
                        for elem in vector {
                            let async_openai::types::ChatCompletionRequestToolMessageContentPart::Text(s) = elem;
                            text_vec.push(s.text);
                        }
                        text_vec.join("\n")
                    }
                };

                match content.tool_call_id.as_str() {
                    "Code Interpreter" | "Code Interpreter Output" | "code_interpreter" | "code_interpreter_output" => {
                        // We also need to check whether the tool_call_id is Code Interpreter or Code Interpreter Output.
                        match content.tool_call_id.as_str() {
                            "Code Interpreter" | "code_interpreter" => Ok(Self::Code(text, content.tool_call_id, "code_interpreter".to_string())),
                            "Code Interpreter Output" | "code_interpreter_output" => {
                                Ok(Self::CodeOutput(text, content.tool_call_id))
                            }
                            _ => Err("Unknown Tool Call ID."), // This is impossible
                        }
                    }
                    _ => {
                        warn!(
                            "Tool Message contained an unknown tool_call_id: {:?}",
                            content.tool_call_id
                        );
                        // We'll still give it to the assistant, he might need it.
                        // Depending on the implementation of the OpenAI API, this might result in an error from the LLM as we don't answer the tool call.
                        let retval = content.tool_call_id + ": " + &text;
                        Ok(Self::Assistant(retval))
                    }
                }
            }
            ChatCompletionRequestMessage::Function(content) => {
                warn!("Function Message received, this is deprecated and should not be used.");
                // We'll handle it just like an unknown tool call.
                let retval =
                    content.name + ": " + &content.content.unwrap_or("(no content)".to_string());
                Ok(Self::Assistant(retval))
            }
            ChatCompletionRequestMessage::Developer(chat_completion_request_developer_message) => {
                // The Developer message is like a system message, but more explicetly from the developer.
                // From the documentation, it should only be used in the context of reasoning models (o1, o1-mini, o3, o3-mini).
                // I doubt the distinction is useful for us, I'll just treat it as a system message.
                let text = match chat_completion_request_developer_message.content {
                    async_openai::types::ChatCompletionRequestDeveloperMessageContent::Text(s) => s,
                    async_openai::types::ChatCompletionRequestDeveloperMessageContent::Array(
                        vector,
                    ) => {
                        let mut text_vec = vec![];
                        for elem in vector {
                            text_vec.push(elem.text);
                        }
                        text_vec.join("\n")
                    }
                };
                warn!("Developer Message received, this shouldn't happen. Communication was build with System messages exclusively. Content: {:?}", text);
                Ok(Self::Prompt(text))
            }
        }
    }
}

/// Helper function to convert a Vec<StreamVariant> to a Vec<ChatCompletionRequestMessage>.
/// This is needed because a Code Variant needs to be incorporated into the Assistant CCRM.
/// The result is also dependant on which model is used, because only some models support images.
pub fn help_convert_sv_ccrm(input: Vec<StreamVariant>, send_images: bool) -> Vec<ChatCompletionRequestMessage> {
    let mut all_oai_messages = vec![];
    let mut assistant_message_buffer = None;

    for message in input {
        match std::convert::TryInto::<Vec<ChatCompletionRequestMessage>>::try_into(message) {
            Ok(temp) => {
                for temp in temp {
                    // If this message is an Assistant message, we need to handle the buffer.
                    if let ChatCompletionRequestMessage::Assistant(content) = temp {
                        // If the buffer is not empty, we need to push it to the output.
                        if let Some(buffer) = assistant_message_buffer.clone() {
                            all_oai_messages.push(ChatCompletionRequestMessage::Assistant(buffer));
                        }

                        // We'll set the buffer to the current message.
                        assistant_message_buffer = Some(content);
                    } else {
                        // If it's not an Assistant message, we'll push the buffer to the output and then push the message.
                        if let Some(buffer) = assistant_message_buffer.clone() {
                            all_oai_messages.push(ChatCompletionRequestMessage::Assistant(buffer));
                            assistant_message_buffer = None;
                        }
                        all_oai_messages.push(temp);
                    }
                }
            }
            Err(ConversionError::CodeCall(content, id, name)) => {
                // We need to use the Code Call to update the content of the buffer, or initialize it.
                let tool_call = ChatCompletionMessageToolCall {
                    id,
                    r#type: ChatCompletionToolType::Function,
                    function: FunctionCall {
                        name,
                        arguments: content,
                    },
                };
                if let Some(buffer) = assistant_message_buffer.clone() {
                    assistant_message_buffer = Some(
                        // Set the tool call in the buffer.
                        ChatCompletionRequestAssistantMessage {
                            tool_calls: Some(vec![tool_call]),
                            ..buffer
                        },
                    );
                } else {
                    // If the buffer is empty, we'll initialize it.

                    assistant_message_buffer = Some(
                        // Set the tool call in the buffer.
                        ChatCompletionRequestAssistantMessage {
                            tool_calls: Some(vec![tool_call]),
                            content: None,
                            name: Some("frevaGPT".to_string()),
                            ..Default::default() // because else it complain that that field is deprecated.
                        },
                    );
                }
            }
            Err(ConversionError::Image(base64_encoded_image)) => {
                if send_images {
                    // If the model supports images, we can send them.
                    if let Some(buffer) = assistant_message_buffer.clone() {
                        all_oai_messages.push(ChatCompletionRequestMessage::Assistant(
                            ChatCompletionRequestAssistantMessage {
                                ..buffer //TODO: This looks weird?
                            },
                        ));
                        assistant_message_buffer = None; // Clear the buffer before sending the image.
                    }
                    // The image needs to be sent as a user message, because that's the protocol for some reason. 

                    let image_message = ChatCompletionRequestMessage::User(
                        ChatCompletionRequestUserMessage {
                            name: Some("frevaGPT".to_string()),
                            content: async_openai::types::ChatCompletionRequestUserMessageContent::Array(
                                vec![

                                    async_openai::types::ChatCompletionRequestUserMessageContentPart::ImageUrl(ChatCompletionRequestMessageContentPartImage{
                                        image_url: ImageUrl {
                                            url: "data:image/png;base64,".to_string() + &base64_encoded_image, // Should always be a PNG. 
                                            ..Default::default()
                                        }
                                    }),
                                    ]
                            ),
                        },
                    );

                    all_oai_messages.push(image_message);
                } else {
                    debug!("Image received, but not sending it to the LLM because the model does not support images.");
                }
            }
            Err(ConversionError::ParseError(e)) => {
                warn!(
                    "Error parsing StreamVariant to ChatCompletionRequestMessage: {:?}",
                    e
                );
            }
            Err(ConversionError::VariantHide(e)) => {
                debug!("Hiding StreamVariant from LLM: {:?}", e);
            }
        }
    }

    // If the buffer is not empty, we need to push it to the output.
    if let Some(buffer) = assistant_message_buffer {
        all_oai_messages.push(ChatCompletionRequestMessage::Assistant(buffer));
    }

    all_oai_messages
}

/// A simple helper function to "unescape" a string.
/// This is needed because the prompt is escaped when it is sent to the frontend.
pub fn unescape_string(s: &str) -> String {
    s.replace("\\\"", "\"")
        .replace("\\\\", "\\")
        .replace("\\n", "\n")

}

// Custom deserializer for the Code variant of StreamVariant, as all old threads have the old format with only two fields.
// If no third field is found, we set the tool name to "code_interpreter".
fn deserialize_code_variant<'de, D>(deserializer: D) -> Result<(String, String, String), D::Error> where D: serde::Deserializer<'de> {

    let list = Value::deserialize(deserializer)?;
    // The list should be an array of length 2 or 3.
    let output: (String, String, String) =  if let Value::Array(arr) = list {
        if arr.len() == 2 {
            if let (Value::String(s1), Value::String(s2)) = (&arr[0], &arr[1]) {
                // // Old format, we set the tool name (index 2) to "code_interpreter".
                (s1.clone(), s2.clone(), "code_interpreter".to_string())
            } else {
                return Err(Error::custom(format!("Expected two strings in Code variant array, got :{:?} and {:?}.", arr[0], arr[1])));
            }
        } else if arr.len() == 3 {
            if let (Value::String(s1), Value::String(s2), Value::String(s3)) = (&arr[0], &arr[1], &arr[2]) {
                (s1.clone(), s2.clone(), s3.clone())
            } else {
                return Err(Error::custom(format!("Expected three strings in Code variant array, got {} elements.", arr.len())));
            }
        } else {
            return Err(Error::custom(format!("Expected array of length 2 or 3 in Code variant, got {} elements.", arr.len())));
        }
    } else {
        return Err(Error::custom(format!("Expected array in Code variant, got {list} instead.")));
    };

    Ok(output)
}



#[cfg(test)]
mod tests {

    use crate::chatbot::prompting::{get_entire_prompt, get_entire_prompt_json};

    // The helper function to convert a StreamVariant to a ChatCompletionRequestMessage
    // has some problems, we'll test it here.
    use super::*;
    #[test]
    fn test_help_convert_sv_ccrm() {
        let input = vec![
            StreamVariant::Prompt(get_entire_prompt_json("testing", "testing")),
            StreamVariant::ServerHint("{\"thread_id\": \"wLRFKFPcDgRJdZwSFBF82LWulvAaS5MR\"}".to_string()),            
            StreamVariant::User("plot a cirlce".to_string()),
            StreamVariant::Assistant("To plot a circle, we can use the `matplotlib` library to create a simple visualization. Let's create a plot with a circle centered at the origin (0, 0) with a specified radius. I'll use a radius of 1 for this example.\n\nLet's proceed with the code to generate this plot.".to_string()),
            StreamVariant::Code("{\n    \"code\": \"import matplotlib.pyplot as plt\\nimport numpy as np\\n\\n# Create a new figure\\nplt.figure(figsize=(6, 6))\\n\\n# Parameters for the circle\\nradius = 1\\nangle = np.linspace(0, 2 * np.pi, 100)  # 100 points around the circle\\n\\n# Circle coordinates\\nx = radius * np.cos(angle)\\ny = radius * np.sin(angle)\\n\\n# Plot the circle\\nplt.plot(x, y, label='Circle with radius 1', color='blue')\\nplt.xlim(-1.5, 1.5)\\nplt.ylim(-1.5, 1.5)\\nplt.gca().set_aspect('equal')  # Aspect ratio equal\\nplt.title('Plot of a Circle')\\nplt.xlabel('X-axis')\\nplt.ylabel('Y-axis')\\nplt.axhline(0, color='grey', lw=0.5, ls='--')  # Add x-axis\\nplt.axvline(0, color='grey', lw=0.5, ls='--')  # Add y-axis\\nplt.legend()\\nplt.grid()\\nplt.show()  \\n\"\n    }".to_string(), "call_13RrNWNbaziDd34bvPXpdrMV".to_string(), "code_interpreter".to_string()),
            StreamVariant::CodeOutput("<module 'matplotlib.pyplot' from '/opt/conda/envs/env/lib/python3.12/site-packages/matplotlib/pyplot.py'>:call_13RrNWNbaziDd34bvPXpdrMV".to_string(), "call_13RrNWNbaziDd34bvPXpdrMV".to_string()),
            StreamVariant::Image("JUST A BASE64 STRING".to_string()),
            StreamVariant::Assistant("The plot above displays a circle centered at the origin (0, 0) with a radius of 1. The axes are set to be equal, ensuring that the circle appears proportional. \n\nIf you want to plot a circle with different parameters or need further visualizations, just let me know!".to_string()),
            StreamVariant::StreamEnd("Generation complete".to_string())
        ];
        let output = help_convert_sv_ccrm(input, false); // We don't want to send images in this test, so we'll set it to false.
        assert_eq!(
            output.len(),
            get_entire_prompt("testing", "testing").len() + 4
        ); // The length is dependant on the prompt, so we'll have to make it depend on the prompt's length.
        assert_eq!(output[get_entire_prompt("testing", "testing").len() + 1], ChatCompletionRequestMessage::Assistant(ChatCompletionRequestAssistantMessage {
            content: Some(async_openai::types::ChatCompletionRequestAssistantMessageContent::Text("To plot a circle, we can use the `matplotlib` library to create a simple visualization. Let's create a plot with a circle centered at the origin (0, 0) with a specified radius. I'll use a radius of 1 for this example.\n\nLet's proceed with the code to generate this plot.".to_string())),
            name: Some("frevaGPT".to_string()),
            tool_calls: Some(vec![ChatCompletionMessageToolCall{
                id: "call_13RrNWNbaziDd34bvPXpdrMV".to_string(),
                r#type: ChatCompletionToolType::Function,
                function: FunctionCall{
                    name: "code_interpreter".to_string(),
                    arguments: "{\n    \"code\": \"import matplotlib.pyplot as plt\\nimport numpy as np\\n\\n# Create a new figure\\nplt.figure(figsize=(6, 6))\\n\\n# Parameters for the circle\\nradius = 1\\nangle = np.linspace(0, 2 * np.pi, 100)  # 100 points around the circle\\n\\n# Circle coordinates\\nx = radius * np.cos(angle)\\ny = radius * np.sin(angle)\\n\\n# Plot the circle\\nplt.plot(x, y, label='Circle with radius 1', color='blue')\\nplt.xlim(-1.5, 1.5)\\nplt.ylim(-1.5, 1.5)\\nplt.gca().set_aspect('equal')  # Aspect ratio equal\\nplt.title('Plot of a Circle')\\nplt.xlabel('X-axis')\\nplt.ylabel('Y-axis')\\nplt.axhline(0, color='grey', lw=0.5, ls='--')  # Add x-axis\\nplt.axvline(0, color='grey', lw=0.5, ls='--')  # Add y-axis\\nplt.legend()\\nplt.grid()\\nplt.show()  \\n\"\n    }".to_string()
                }
            }]),
            ..Default::default()
        }));
    }

    #[test]
    fn test_help_convert_sv_ccrm_real_data() {
        // Instead of using constructed data, we'll actually read the data from a file.
        // In this case, from a file that, when read, triggered the error this test is supposed to catch.
        let input = crate::chatbot::thread_storage::read_thread("testthread"); // Always read from disk
        assert!(
            input.is_ok(),
            "Error reading test thread file: {:?}",
            input.err()
        );
        let input = input.expect("Error reading test thread file. Did you copy over the `testthread.txt` file to the threads folder?");
        let output = help_convert_sv_ccrm(input, false);
        assert_eq!(output.len(), 36);

        // "Assistant:To create an annual mean temperature global map plot for the year 2023 using the provided dataset, we will follow these steps:\n\n1. Load the temperature data for 2023.\n2. Calculate the annual mean temperature for that year.\n3. Create a global map plot of the mean temperature.\n\nLet's start by loading the temperature data and calculating the annual mean temperature for 2023."
        // "Code: {\r\n        \"code\": \"import xarray as xr\\nimport numpy as np\\nimport matplotlib.pyplot as plt\\n\\n# Load the specified dataset for the year 2023\\ntemperature_data = xr.open_dataset('/work/bm1159/XCES/data4xces/reanalysis/reanalysis/ECMWF/IFS/ERA5/mon/atmos/tas/r1i1p1/tas_Amon_reanalysis_era5_r1i1p1_20240101-20241231.nc')\\n\\n# Calculate the annual mean temperature for the year 2023\\ntemperature_mean_2023 = temperature_data['tas'].mean(dim='time')\\n\\n# Extract latitude and longitude for plotting\\nlon = temperature_data['lon']\\nlat = temperature_data['lat']\\n\\n# Create a global map plot of the mean temperature\\nplt.figure(figsize=(12, 6))\\nplt.contourf(lon, lat, temperature_mean_2023, levels=np.linspace(250, 310, 61), cmap='coolwarm', extend='both')\\nplt.colorbar(label='Mean Temperature (K)')\\nplt.title('Annual Mean Temperature (K) for 2023')\\nplt.xlabel('Longitude')\\nplt.ylabel('Latitude')\\nplt.show()\"\r\n    }:call_OgWOIoYgje39a1akMKmRyXeL"
        assert_eq!(
            output[33],
            ChatCompletionRequestMessage::Assistant(ChatCompletionRequestAssistantMessage {
                content: None,
                name: Some("frevaGPT".to_string()),
                tool_calls: Some(vec![ChatCompletionMessageToolCall {
                    id: "call_7utCmjpQd9Jhys17aVRCyDFo".to_string(),
                    r#type: ChatCompletionToolType::Function,
                    function: FunctionCall {
                        name: "code_interpreter".to_string(),
                        arguments: "{\"code\":\"4 * 3\"}".to_string()
                    }
                }]),
                ..Default::default()
            })
        );

        // The conversation doesn't do ServerHints anymore, so we'll check assistant without tool calls.
        assert_eq!(
            output[26],
            ChatCompletionRequestMessage::Assistant(ChatCompletionRequestAssistantMessage {
                content: Some(
                    async_openai::types::ChatCompletionRequestAssistantMessageContent::Text(
                        "The exact size of the dataset is approximately 4500.61 MB.".to_string()
                    )
                ),
                name: Some("frevaGPT".to_string()),
                tool_calls: None,
                ..Default::default()
            })
        );
    }
}<|MERGE_RESOLUTION|>--- conflicted
+++ resolved
@@ -123,12 +123,7 @@
 pub enum ConversionError {
     VariantHide(&'static str), // Some variants are only for the backend, so they should not be converted.
     ParseError(&'static str),  // An error occured during parsing the prompt.
-<<<<<<< HEAD
-    CodeCall(String, String),  // A Code Call was found, which needs to be handled differently.
-    Image(String), // An image was found, which needs to be handled depending on the model.
-=======
     CodeCall(String, String, String),  // A Code Call was found, which needs to be handled differently.
->>>>>>> 6fc954a5
 }
 
 /// A helper function to convert the `StreamVariant` to a `ChatCompletionRequestMessage`.
