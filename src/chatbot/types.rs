--- conflicted
+++ resolved
@@ -512,11 +512,7 @@
 #[cfg(test)]
 mod tests {
 
-<<<<<<< HEAD
-    use crate::chatbot::prompting::{STARTING_PROMPT, STARTING_PROMPT_JSON};
-=======
     use crate::chatbot::{prompting::{get_entire_prompt, get_entire_prompt_json}, thread_storage::read_thread};
->>>>>>> 20cc6d8b
 
     // The helper function to convert a StreamVariant to a ChatCompletionRequestMessage
     // has some problems, we'll test it here.
