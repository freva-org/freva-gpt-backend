--- conflicted
+++ resolved
@@ -194,10 +194,6 @@
 
         trace!("Adding base message to stream.");
 
-<<<<<<< HEAD
-        let starting_prompt = StreamVariant::Prompt((*STARTING_PROMPT_JSON).clone());
-        add_to_conversation(&thread_id, vec![starting_prompt], freva_config_path.clone(), user_id.clone());
-=======
         let entire_prompt = match get_entire_prompt_json(&user_id, &thread_id) {
             Ok(entire_prompt) => entire_prompt,
             Err(()) => {
@@ -209,8 +205,7 @@
         };
 
         let starting_prompt = StreamVariant::Prompt(entire_prompt);
-        add_to_conversation(&thread_id, vec![starting_prompt], freva_config_path.clone());
->>>>>>> 20cc6d8b
+        add_to_conversation(&thread_id, vec![starting_prompt], freva_config_path.clone(), user_id.clone());
 
         let user_message = ChatCompletionRequestMessage::User(ChatCompletionRequestUserMessage {
             name: Some("user".to_string()),
