use std::{cell::Cell, collections::VecDeque};

use actix_web::{web::Bytes, HttpRequest, HttpResponse, Responder};
use async_openai::types::{
    ChatChoiceStream, ChatCompletionMessageToolCallChunk, ChatCompletionRequestMessage,
    ChatCompletionRequestUserMessage, ChatCompletionResponseStream, ChatCompletionToolChoiceOption,
    ChatCompletionToolType, CreateChatCompletionRequest, CreateChatCompletionRequestArgs,
    CreateChatCompletionStreamResponse, FinishReason, FunctionCallStream,
};
use documented::docs_const;
use futures::{
    stream::{self, Fuse},
    StreamExt,
};
use mongodb::Database;
use once_cell::sync::Lazy;
use tokio::{sync::mpsc, task::JoinHandle};
use tracing::{debug, error, info, trace, warn};

use crate::{
    auth::{get_first_matching_field, is_guest},
    chatbot::{
        available_chatbots::{
            model_ends_on_no_choice, model_is_gpt_5, model_is_reasoning, model_supports_images,
            DEFAULTCHATBOT,
        },
        filter_variants::filter_variants,
        handle_active_conversations::{
            add_to_conversation, conversation_state, end_conversation, get_conversation,
            new_conversation_id, save_and_remove_conversation, switch_to_new_thread_id,
        },
        heartbeat::heartbeat_content,
        mongodb::mongodb_storage::get_database,
        prompting::{
            get_entire_prompt, get_entire_prompt_gpt_5, get_entire_prompt_json,
            get_entire_prompt_json_gpt_5,
        },
        storage_router::read_thread,
        types::{help_convert_sv_ccrm, ConversationState, StreamVariant},
        LITE_LLM_CLIENT,
    },
    logging::{silence_logger, undo_silence_logger},
    tool_calls::{all_tools, code_interpreter::verify_can_access, route_call::route_call},
};

use super::{available_chatbots::AvailableChatbots, handle_active_conversations::generate_id};

/// # Stream Response
/// Takes in a thread_id, an input, a path to the freva_config file path, a URL to the vault and a chatbot and returns a stream of StreamVariants and their content. Requires Authentication.
/// If the Authorization with header token via OpenIDConnect succeeds, that username is used.
/// All parameters can be sent via query parameters or headers (for example X-Freva-ConfigPath, X-freva-Vault-URL and auth_key in Authorization bearer format).
///
/// Note that sending an auth_key that matches with the environment variable is currently disabled, but will be re-enabled in the future.
/// Please consider sending it already, as it will be required in the future.
///
/// The thread_id is the unique identifier for the thread, given to the client when the stream started in a ServerHint variant.
/// If it's empty or not given, a new thread is created.
///
/// The freva config file should be always set, as it's needed for the freva library to work.
///
/// The chatbot parameter can be one of the possibilities as described in the /availablechatbots endpoint.
/// If it's not set, the default chatbot is used, which is the first one in the list.
///
/// The stream consists of StreamVariants and their content. See the different Stream Variants above.
/// If the stream creates a new thread, the new thread_id will be sent as a ServerHint.
/// The stream always ends with a StreamEnd event, unless a server error occurs.
///
/// A usual stream consists mostly of Assistant messages many times a second. This is to give the impression of a real-time conversation.
/// Because code execution might lead to a long period of silence, Heartbeat events (ServerHint) are sent every five seconds.
///
/// If the authorization fails, an Unauthorized response is returned.
/// If the authorization succeeds but the user could not determined, an UnprocessableEntity response is returned.
/// If the authorization succeeds, but the user is considered a guest, an Unauthorized response is returned.
///
/// If the input is not given, an UnprocessableEntity response is returned.
///
/// If the vault URL is not given, an UnprocessableEntity response is returned.
///
/// If the thread_id is already being streamed, a Conflict response is returned.
///
/// If the chatbot is not valid, an UnprocessableEntity response is returned.
///
/// If the stream fails due to something else on the backend, an InternalServerError response is returned.
#[docs_const]
pub async fn stream_response(req: HttpRequest) -> impl Responder {
    let qstring = qstring::QString::from(req.query_string());
    let headers = req.headers();

    trace!("Query string: {:?}", qstring);
    // trace!("Headers: {:?}", headers);

    // First try to authorize the user.
    let user_id = crate::auth::authorize_or_fail!(qstring, headers);

    // Try to get the thread ID and input from the request's query parameters.
    let (mut thread_id, create_new) = match get_first_matching_field(
        &qstring,
        headers,
        &["thread_id", "x-thread-id", "thread-id"],
        false,
    ) {
        None | Some("") => {
            // If the thread ID is empty, we'll create a new thread.
            debug!("Creating a new thread.");
            (new_conversation_id(), true)
        }
        Some(thread_id) => (thread_id.to_string(), false),
    };

    // Martin doesn't want the guests to be able to use the chatbot, so we'll check if the user is considered a guest.
    // Note that the check does take into account the environment variable.
    if !is_guest(&user_id) {
        warn!(
            "The User requested a stream, but is considered a guest. User ID: {}",
            user_id
        );
        return HttpResponse::Unauthorized().body("You are not allowed to use the chatbot as a guest. Please log in with a Levante account.");
    }

    let input = match get_first_matching_field(&qstring, headers, &["input", "x-input"], false) {
        None | Some("") => {
            // If the input is not found (neither in header nor parameters), we'll return a 422
            warn!("The User requested a stream without an input.");
            return HttpResponse::UnprocessableEntity().body(
                    "Input not found. Please provide a non-empty input in the query parameters or the headers, of type String.",
                );
        }
        Some(input) => input.to_string(),
    };

    debug!("Thread ID: {}, Input: {}", thread_id, input);

    // First try to get the vault_url from the headers, if it is not set, we'll have to tell the user that we now need it.
    let maybe_vault_url = get_first_matching_field(
        &qstring,
        headers,
        &[
            "x-freva-vault-url",
            "x-vault-url",
            "vault-url",
            "vault_url",
            "freva_vault_url",
        ],
        true,
    );

    let Some(vault_url) = maybe_vault_url else {
        warn!("The User requested a stream without a vault URL.");
        return HttpResponse::UnprocessableEntity().body(
            "Vault URL not found. Please provide a non-empty vault URL in the headers, of type String.",
        );
    };

    let database = match get_database(vault_url).await {
        Ok(db) => db,
        Err(e) => {
            warn!("Failed to connect to the database: {:?}", e);
            return HttpResponse::ServiceUnavailable().body("Failed to connect to the database.");
        }
    };

    // Because the call to conversation_state writes a warning if the thread is not found, we'll temporarily silence the logging.
    silence_logger();
    let state = conversation_state(&thread_id, database.clone()).await;
    undo_silence_logger();

    // To avoid one thread being streamed more than once at the same time, we'll check if the thread is already being streamed.
    if let Some(state) = state {
        warn!("The User requested a stream for a thread that is already being streamed. Thread ID: {}", thread_id);
        info!("Conversation state: {:?}", state);
        // Just send an error to the client. A 409 Conflict is the most appropriate status code.
        return HttpResponse::Conflict().body(format!(
            "Thread {thread_id} is already being streamed. Please wait until it's done."
        ));
    }

    // We also require the freva_config_path to be set. From the frontend, it's called "freva_config".
    // It can also be send via headers, there it is called "X-Freva-ConfigPath".
    let freva_config_path = match get_first_matching_field(
        &qstring,
        headers,
        &[
            "freva_config",
            "freva-config",
            "x-freva-config",
            "x-freva-configpath",
        ],
        false,
    ) {
        // allow both freva_config and freva-config
        None | Some("") => {
            warn!("The User requested a stream without a freva_config path being set.");
            // FIXME: remove this temporary fix
            "/work/ch1187/clint/nextgems/freva/evaluation_system.conf".to_string()
        }
        Some(freva_config_path) => freva_config_path.to_string(),
    };

    if !verify_can_access(&freva_config_path) {
        warn!("The User requested a stream with a freva_config path that cannot be accessed. Path: {}", freva_config_path);
        warn!("Because it is not set, any usage of the freva library will fail.");
    }

    // Set chatbot to the one the user requested or the default one.
    let chatbot = match get_first_matching_field(
        &qstring,
        headers,
        &["chatbot", "x-chatbot"],
        false,
    ) {
        None | Some("") => {
            debug!("Using default chatbot as user didn't supply one.");
            DEFAULTCHATBOT.clone()
        }
        Some(chatbot) => match String::try_into((*chatbot).to_owned()) {
            Ok(chatbot) => chatbot,
            Err(()) => {
                warn!("Error converting chatbot to string, user requested chatbot that is not available: {:?}", chatbot);
                return HttpResponse::UnprocessableEntity().body("Chatbot not found. Consult the /availablechatbots endpoint for available chatbots.");
            }
        },
    };

    info!(
        "Starting stream for thread {} with input: {}",
        thread_id, input
    );

    // The user may want to edit an existing thread, so we need to retrieve the potential existing variants from the qstring.
    let past_variants_from_frontend = get_first_matching_field(
        &qstring,
        headers,
        &["chatvariants", "chat_variants", "edit", "edit_variants"],
        false,
    );

    // For the same use case, also maybe record the starting variants, which we might need to send to the client.
    // (The frontend should get the entire thread, not just the new stuff.)
    let mut starting_variants: Option<Vec<StreamVariant>> = None;

    let messages = if create_new {
        // The thread should not be new if there are past variants from the frontend.
        if past_variants_from_frontend.is_some() {
            warn!("The User requested a new thread, but also provided past variants. The expected protocol between frontend and backend is likely mismatched. The past variants will be ignored.");
        }

        // If the thread is new, we'll start with the base messages and the user's input.
        let mut base_message: Vec<ChatCompletionRequestMessage> = if model_is_gpt_5(chatbot.clone())
        {
            get_entire_prompt_gpt_5(&user_id, &thread_id)
        } else {
            get_entire_prompt(&user_id, &thread_id)
        };

        trace!("Adding base message to stream.");

        let entire_prompt = if model_is_gpt_5(chatbot.clone()) {
            get_entire_prompt_json_gpt_5(&user_id, &thread_id)
        } else {
            get_entire_prompt_json(&user_id, &thread_id)
        };

        // We need to also store the prompt, which we do in JSON to avoid conversion issues here.
        let starting_prompt = StreamVariant::Prompt(entire_prompt);
        add_to_conversation(
            &thread_id,
            vec![starting_prompt],
            freva_config_path.clone(),
            user_id.clone(),
        );

        let user_message = ChatCompletionRequestMessage::User(ChatCompletionRequestUserMessage {
            name: Some("user".to_string()),
            content: async_openai::types::ChatCompletionRequestUserMessageContent::Text(
                input.clone(),
            ),
        });
        base_message.push(user_message);
        base_message
    } else {
        // Don't create a new thread, but continue the existing one.
        debug!("Expecting there to be a file for thread_id {}", thread_id);
        let content = match read_thread(thread_id.as_str(), database.clone()).await {
            Ok(content) => content,
            Err(e) => {
                // If we can't read the thread, we'll return a generic error.
                warn!("Error reading thread: {:?}", e);
                return HttpResponse::InternalServerError().body("Error reading thread.");
            }
        };

        // If there are some past variants from the frontend, we'll filter the content to instead start from a past point in time.
        let content = match past_variants_from_frontend {
            None | Some("") => {
                debug!("No past variants from frontend, using all content.");
                content
            }
            Some(past_variants) => {
                debug!(
                    "Filtering content with past variants from frontend: {}",
                    past_variants
                );
                let new_content = match filter_variants(past_variants, content.clone()) {
                    Ok(new_content) => new_content,
                    Err(e) => {
                        error!("Error filtering variants from frontend, the format was likely misunderstood: {:?}", e);
                        return HttpResponse::UnprocessableEntity()
                            .body(format!("Error filtering variants: {e}"));
                    }
                };

                // If we succeed to find the past variants, we'll also need to send a new ServerHint with the thread_id.
                // We'll simply have to set the thread_id to a new one.
                thread_id = switch_to_new_thread_id(&thread_id);
                debug!("Switched to new thread_id: {}", thread_id);

                // In order for them to be saved to the new conversation, they need to be added to the conversation.
                add_to_conversation(
                    &thread_id,
                    new_content.clone(),
                    freva_config_path.clone(),
                    user_id.clone(),
                );

                // We also need to send them to the stream, so we'll save them to starting_variants.
                // However, in this case, the user gets the past variants in the same stream as the actual stream,
                // So there is no delimiter. The frontend would be able to handle that, but as per the protocol, consecutive assistant variants are to be joined.
                // So if the past variants end with an assistant message, and the new stream starts with an assistant message, they should be joined, which would confuse the user.
                // This is why a single ServerHint with the new thread_id is sent before the past variants.
                // (If an edit is done, the Serverhint with the thread_id is not sent at the very start, but between the past variants and the new stream.)
                let server_hint =
                    StreamVariant::ServerHint(format!("{{\"thread_id\": \"{thread_id}\"}}"));
                // let new_content_and_server_hint = std::iter::once(server_hint)
                //     .chain(new_content.clone().into_iter())
                //     .collect();
                let mut new_content_and_server_hint = new_content.clone();
                new_content_and_server_hint.push(server_hint);
                starting_variants = Some(new_content_and_server_hint);

                new_content
            }
        };

        // We have a Vec of StreamVariant, but we want a Vec of ChatCompletionRequestMessage.
        let mut past_messages =
            help_convert_sv_ccrm(content, model_supports_images(chatbot.clone()));
        let user_message = ChatCompletionRequestMessage::User(ChatCompletionRequestUserMessage {
            name: Some("user".to_string()),
            content: async_openai::types::ChatCompletionRequestUserMessageContent::Text(
                input.clone(),
            ),
        });

        // We also add the user's input to the past messages.
        past_messages.push(user_message);
        past_messages
    };

    // We'll also add a ServerHint about the thread_id to the messages.
    let server_hint = StreamVariant::ServerHint(format!("{{\"thread_id\": \"{thread_id}\"}}")); // resolves to {"thread_id": "<thread_id>"}

    // Also don't forget to add the user's input to the thread file.
    add_to_conversation(
        &thread_id,
        vec![server_hint, StreamVariant::User(input.clone())],
        freva_config_path.clone(),
        user_id.clone(),
    );

<<<<<<< HEAD
    let request: CreateChatCompletionRequest = match build_request(messages, chatbot).await {
        Ok(request) => {
            trace!("Request built successfully: {request:?}");
            request
        }
=======
    let request: CreateChatCompletionRequest = match build_request(messages, chatbot.clone()) {
        Ok(request) => request,
>>>>>>> f0c647cf
        Err(e) => {
            // If we can't build the request, we'll return a generic error.
            warn!("Error building request: {:?}", e);
            return HttpResponse::InternalServerError().body("Error building request.");
        }
    };
    trace!("Request built!");

    create_and_stream(
        request,
        thread_id,
        freva_config_path,
        chatbot,
        user_id,
        database,
        starting_variants,
    )
    .await
}

/// A simple helper function to build the stream.
async fn build_request(
    messages: Vec<ChatCompletionRequestMessage>,
    chatbot: AvailableChatbots,
) -> Result<CreateChatCompletionRequest, async_openai::error::OpenAIError> {
    // Because some errors occured around here, we'll log the messages.
    trace!("Messages sending to OpenAI: {:?}", messages);

    // The reasoning models do not allow you to specify whether or not you want them to do parallel tool calls.
    // The request will be denied with an 400 error. However, if it is not specified whether or not to do parallel tool calls, it will default to "auto".
    // Because dealing with multiple tool calls at the same time is not yet implemented, we'll have to set it to false, but not for the reasoning models.

    let mut default_args = CreateChatCompletionRequestArgs::default(); // If the partial_request would be set to default here, the lifetime would be too short.
    let mut partial_request = default_args
        .model(String::from(chatbot.clone()))
        .n(1)
        .messages(messages)
        .stream(true)
        .tools(all_tools().await) // Get all tools, including the MCP tools.
        .tool_choice(ChatCompletionToolChoiceOption::Auto) // Explicitly set to auto, because the LLM should be free to choose the tool.
        .stream_options(async_openai::types::ChatCompletionStreamOptions {
            include_usage: true,
        });

    if model_is_reasoning(chatbot) {
        partial_request = partial_request.max_completion_tokens(16000u32); // The max tokens parameter is called differently for the reasoning models.
    } else {
        partial_request = partial_request
            .parallel_tool_calls(false) // No parallel tool calls!
            .temperature(0.4) // The model shouldn't be too creative, but also not too boring.
            .frequency_penalty(0.1) // The chatbot sometimes repeats the empty string endlessly, so we'll try to prevent that.
            .max_tokens(16000u32);
    }

    partial_request.build()
}

// The last event in the event. Should be sent if the stream is stopped by the client sending a stop request.
pub static STREAM_STOP_CONTENT: Lazy<actix_web::web::Bytes> = Lazy::new(|| {
    actix_web::web::Bytes::copy_from_slice(
        serde_json::to_string(&StreamVariant::StreamEnd(
            "Conversation aborted".to_string(),
        ))
        .expect("const Stream Variant unable to be converted to actix bytes!")
        .as_bytes(),
    )
});

/// First creates a stream from the `OpenAI` client.
/// Then transforms the Stream from the `OpenAI` client into a Stream for Actix.
/// Note that there will also be added events that don't come from the `OpenAI::Client`, like `ServerHint` events.
/// This is only possible due to using `Stream::unfold`, which allows the manual construction of the stream.
async fn create_and_stream(
    request: CreateChatCompletionRequest,
    thread_id: String,
    freva_config_path: String,
    chatbot: AvailableChatbots,
    user_id: String,
    database: Database,
    starting_variants: Option<Vec<StreamVariant>>,
) -> actix_web::HttpResponse {
    let open_ai_stream = match LITE_LLM_CLIENT.chat().create_stream(request).await {
        Ok(stream) => stream.fuse(), // Fuse the stream so calling next() will return None after the stream ends instead of blocking.
        Err(e) => {
            // If we can't create the stream, we'll return a generic error.
            warn!("Error creating stream: {:?}", e);
            return HttpResponse::InternalServerError().body("Error creating stream.");
        }
    };

    // If the starting_variants is Some, they will contain the new thread_id already.
    let should_hint_thread_id = starting_variants.is_none();

    // The variant_queue of the unfold state requires a VecDeque, but we have an Option<Vec<StreamVariant>> of variants to send if the user edited their input
    // (They get the previous content to make sure they actually see it).
    let variant_queue = match starting_variants {
        None => VecDeque::new(),
        Some(variants) => variants.into(),
    };

    trace!("Stream created!");
    let out_stream = stream::unfold(
        (
            open_ai_stream, // the stream from the OpenAI client
            thread_id,
            false,                 // whether the stream should stop
            should_hint_thread_id, // whether the stream should hint the thread_id
            variant_queue,         // the queue of variants to send
            None,                  // The tool name, if it was called
            String::new(),         // the tool arguments,
            String::new(),         // the tool id
            Cell::new(None), // the content of a llama tool call (See https://github.com/ollama/ollama/issues/5796 for why this needs to be done manually)
            None::<(mpsc::Receiver<Vec<StreamVariant>>, JoinHandle<()>)>, // the reciever for the tool call and the join handle for the tool call
        ),
        move |(
            mut open_ai_stream,
            thread_id,
            should_stop,
            should_hint_thread_id,
            mut variant_queue,
            mut tool_name,
            mut tool_arguments,
            mut tool_id,
            mut llama_tool_call_content,
            mut reciever,
        )| {
            // It is required to clone the freva_config_path, because it is moved into the closure. Same with the user_id. And the database. And now the chatbot.
            let freva_config_path_clone = freva_config_path.clone();
            let user_id = user_id.clone();
            let database = database.clone();
            let chatbot = chatbot.clone();
            async move {
                // Even higher priority than stopping the stream is sending the thread_id hint.
                if should_hint_thread_id {
                    // If we should hint the thread_id, we'll send a ServerHint event.
                    let hint =
                        StreamVariant::ServerHint(format!("{{\"thread_id\": \"{thread_id}\"}}")); // resolves to {"thread_id":"<thread_id>"}
                                                                                                  // return the hint and the new state
                    return Some((
                        Ok::<actix_web::web::Bytes, std::convert::Infallible>(
                            actix_web::web::Bytes::copy_from_slice(
                                serde_json::to_string(&hint)
                                    .unwrap_or_else(|e| {warn!("Error converting ServerHint to string: {:?}; falling back to byte ServerHint.", e);
                                    format!(r#"{{"variant":"ServerHint", "content":"{{\"thread_id\": \"{thread_id}\"}}"}}"#)
                                })
                                    .as_bytes(),
                            ),
                        ),
                        (
                            open_ai_stream,
                            thread_id,
                            should_stop,
                            false,
                            variant_queue,
                            tool_name,
                            tool_arguments,
                            tool_id,
                            llama_tool_call_content,
                            reciever,
                        ),
                    ));
                }

                // After potentially sending a thread_id hint, but before stopping, check whether the variants queue contains something; if so, send it.
                if let Some(content) = variant_queue.pop_front() {
                    let bytes = variant_to_bytes(&content);

                    // Everything worked, so we'll return the bytes and the new state.
                    Some((
                        Ok(bytes),
                        (
                            open_ai_stream,
                            thread_id,
                            should_stop,
                            false,
                            variant_queue,
                            tool_name,
                            tool_arguments,
                            tool_id,
                            llama_tool_call_content,
                            reciever,
                        ),
                    ))
                } else if should_stop {
                    // If the stream should stop, we'll simply return None.

                    // However, the usage stats are contained after the stop event, so we'll poll the stream until it's completely stopped.
                    while let Some(content) = open_ai_stream.next().await {
                        if let Ok(response) = content {
                            if let Some(usage) = response.usage {
                                info!("Tokens used: {:?}; with chatbot: {:?}", usage, chatbot);
                            }
                        }
                    }

                    // In order to not do unnecessary work, we'll abort the tool call task if it's still running.
                    if let Some((_, handle)) = reciever {
                        debug!("Aborting tool call task.");
                        handle.abort();
                    }

                    // We do it in this order to be able to send one last event to the client signaling the end of the stream.
                    trace!("Stream is stopping, sent one last event, removing the conversation from the pool and then aborting stream.");
                    save_and_remove_conversation(&thread_id, database).await;
                    None
                } else {
                    // If the stream should not stop, we'll continue.

                    // First checks whether it should stop the stream. (This happens if the client sent a stop request.)
                    if matches!(
                        conversation_state(&thread_id, database.clone()).await,
                        Some(ConversationState::Stopping)
                    ) {
                        debug!("Conversation with thread_id {} has been stopped, sending one last event and then aborting stream.", thread_id);
                        // We need to signal the end of the stream, so we'll have to tell actix to send one last StreamEnd event.
                        add_to_conversation(
                            &thread_id,
                            vec![StreamVariant::StreamEnd("Conversation aborted".to_string())],
                            freva_config_path_clone,
                            user_id.clone(),
                        );
                        end_conversation(&thread_id);
                        Some((
                            Ok(STREAM_STOP_CONTENT.clone()),
                            (
                                open_ai_stream,
                                thread_id,
                                true,
                                false,
                                variant_queue,
                                tool_name,
                                tool_arguments,
                                tool_id,
                                llama_tool_call_content,
                                reciever,
                            ),
                        ))
                    } else {
                        // If the client didn't send a stop request, we'll continue.

                        // We have to check whether we have an active tool call.If so, the reviecer is not None.
                        // In that case, we shouldn't poll the stream, but instead wait for the tool call to finish.
                        // In the waiting, we'll return a heartbeat to the client.
                        if let Some((mut inner_reciever, handle)) = reciever {
                            // tokio::select! didn't seem to work when called on the reciever and sleep,
                            // So we'll sacrifice some efficiency and only check the reciever every 5 seconds.

                            //DEBUG
                            // println!("Starting tool call reciever loop.");

                            let state = inner_reciever.try_recv();
                            // let state = tokio::time::timeout(
                            //     std::time::Duration::from_secs(5),
                            //     inner_reciever.recv(),
                            // )
                            // .await;
                            // note: the tokio timeout, select! as well as all async functions son't seem to work correctly.
                            // I'll use std::thread::sleep for now, but it's not ideal.
                            // I didn't yet manage to reproduce the bug in a smaller example, but I'll try again later.
                            // For now, we'll just poll the reciever every 5 seconds.
                            let output = match state {
                                Err(mpsc::error::TryRecvError::Empty) => {
                                    trace!("Reciever has no data yet, sending timeout.");
                                    //DEBUG
                                    // println!("Reciever has no data yet, sending timeout.");
                                    // Also add the heartbeat to the conversation.
                                    let heartbeat = heartbeat_content().await;
                                    trace!("Sending heartbeat: {:?}", heartbeat);
                                    add_to_conversation(
                                        &thread_id,
                                        vec![heartbeat.clone()],
                                        freva_config_path_clone.clone(),
                                        user_id.clone(),
                                    );
                                    // Actually sleep three seconds
                                    // std::thread::sleep(std::time::Duration::from_secs(5)); // Works
                                    tokio::time::sleep(std::time::Duration::from_secs(5)).await; // Doesn't
                                                                                                 // tokio::time::delay_for(std::time::Duration::from_secs(5)).await; // Doesn't exist anymore
                                                                                                 // If the timeout expires, we'll send a heartbeat to the client.

                                    //DEBUG
                                    // println!("Sent heartbeat: {:?}", heartbeat);

                                    return Some((
                                        Ok(variant_to_bytes(&heartbeat)),
                                        (
                                            open_ai_stream,
                                            thread_id,
                                            should_stop,
                                            false,
                                            variant_queue,
                                            tool_name,
                                            tool_arguments,
                                            tool_id,
                                            llama_tool_call_content,
                                            Some((inner_reciever, handle)),
                                        ),
                                    ));
                                }
                                Ok(output) => Some(output),
                                Err(mpsc::error::TryRecvError::Disconnected) => None,
                            };
                            trace!("Reciever sent result!");

                            // The output might fail if the tool call was not successful.
                            let mut output = if let Some(output) = output {
                                output
                            } else {
                                error!(
                                    "Error recieving tool call output, the reciever was closed."
                                );
                                vec![StreamVariant::CodeError(
                                    "Error recieving tool call output.".to_string(),
                                )]
                            };

                            // Before returning the bytes, we need to restart the stream.
                            restart_stream(
                                &thread_id,
                                output.clone(),
                                chatbot,
                                &mut open_ai_stream,
                            )
                            .await;

                            // It also needs to be added to the conversation.
                            add_to_conversation(
                                &thread_id,
                                output.clone(),
                                freva_config_path_clone.clone(),
                                user_id.clone(),
                            );

                            // The output can contain more than one variant, so we'll add them to the queue.
                            let first = output.pop().unwrap_or_else(|| {
                                StreamVariant::ServerError(
                                    "No variants found in tool call output.".to_string(),
                                )
                            });
                            variant_queue.extend(output.into_iter());

                            let bytes = variant_to_bytes(&first);

                            return Some((
                                Ok(bytes),
                                (
                                    open_ai_stream,
                                    thread_id,
                                    should_stop,
                                    false,
                                    variant_queue,
                                    tool_name,
                                    tool_arguments,
                                    tool_id,
                                    llama_tool_call_content,
                                    None,
                                ),
                            ));
                        }

                        // gets the response from the OpenAI Stream
                        let response = open_ai_stream.next().await;

                        trace!("Polled Stream, got response: {:?}", response);

                        let variants: Vec<StreamVariant> = oai_stream_to_variants(
                            response,
                            &mut tool_name,
                            &mut tool_arguments,
                            &mut tool_id,
                            &thread_id,
                            &user_id,
                            database,
                            &mut open_ai_stream,
                            chatbot,
                            &mut llama_tool_call_content,
                            &mut reciever,
                        )
                        .await;

                        // Also add the variants into the active conversation
                        add_to_conversation(
                            &thread_id,
                            variants.clone(),
                            freva_config_path_clone.clone(),
                            user_id.clone(),
                        );

                        // Check whether the stream should end by checking the variants.
                        let should_end = variants
                            .iter()
                            .any(|v| matches!(v, StreamVariant::StreamEnd(_)));

                        // The variant to return if there are no variants in the response.
                        let error_variant = StreamVariant::ServerError(
                            "No variants found in response.".to_string(),
                        );

                        // Split the variants into the first variant and the rest of the variants.
                        // This is so we can send the first variant immediately and write the rest to the queue.
                        let mut variants: VecDeque<StreamVariant> = variants.into();
                        let first_variant = variants.pop_front().unwrap_or(error_variant);

                        let bytes = variant_to_bytes(&first_variant);

                        // Everything worked, so we'll return the bytes and the new state.
                        Some((
                            Ok(bytes),
                            (
                                open_ai_stream,
                                thread_id,
                                should_end,
                                false,
                                variants,
                                tool_name,
                                tool_arguments,
                                tool_id,
                                llama_tool_call_content,
                                reciever,
                            ),
                        ))
                        // Ends if the variant is a StreamEnd
                    }
                }
            }
        },
    );

    HttpResponse::Ok().streaming(out_stream)
}

/// Helper Enum to describe the different Stream Events that can be recieved from OpenAI/OLLama.
enum StreamEvents {
    Delta(String),           // The Assistant wrote a simple delta.
    StopEvent(FinishReason), // The API gave a reason to stop the conversation.
    ToolCall(Vec<ChatCompletionMessageToolCallChunk>), // A tool delta was recieved.
    Empty,        // An event was recieved that contained no useful content, but was unexpected.
    LiveToolCall, // The LLama tool call is running; nothing can be streamed.
    Error(ChatChoiceStream), // An error occured, contains the raw event.
}

/// Converts the response from the OpenAI stream into a vector of StreamVariants.
async fn oai_stream_to_variants(
    response: Option<
        Result<
            async_openai::types::CreateChatCompletionStreamResponse,
            async_openai::error::OpenAIError,
        >,
    >,
    tool_name: &mut Option<String>,
    tool_arguments: &mut String,
    tool_id: &mut String,
    thread_id: &String,
    user_id: &String,
    database: Database,
    open_ai_stream: &mut Fuse<ChatCompletionResponseStream>,
    chatbot: AvailableChatbots,
    llama_tool_call_content: &mut Cell<Option<Cell<String>>>,
    reciever: &mut Option<(mpsc::Receiver<Vec<StreamVariant>>, JoinHandle<()>)>,
) -> Vec<StreamVariant> {
    match response {
        Some(Ok(response)) => {
            // Debug info: how many tokens were used?
            if let Some(usage) = response.clone().usage {
                debug!("Tokens used: {:?}", usage);
            }
            // The choices represent the multiple completions that the LLM can make. We always set n=1, so there is exactly one choice.
            if let Some(choice) = response.choices.first() {
                // First create the Stream Event so we can match on that later.
                // This simplyfies the modification of how it's decided what event happened.
                let event = match (
                    &choice.delta.tool_calls,
                    &choice.delta.content,
                    choice.finish_reason,
                ) {
                    (None, Some(string_delta), _) => {
                        // Because the ollama implementation of the openAI-compliant API is not yet implemented for streaming,
                        // We need to manually detect the tokens for the start of a tool call: "<tool_call>" and end: "</tool_call>".
                        // Depending on them, we need to either emit a Delta or a ToolCall event.

                        let tool_call_started = match string_delta.as_str() {
                            "<tool_call>" => Some(true), // Because that's how the tokens are represented in ASCII, they're sent inside one delta, not split and with no other content.
                            "</tool_call>" => Some(false),
                            _ => None,
                        };

                        match (tool_call_started, llama_tool_call_content.take()) {
                            (None, None) => {
                                // We are in the normal case, where the Assistant sends a delta.
                                StreamEvents::Delta(string_delta.clone())
                            }
                            (Some(true), inner_llama_tool_call_content) => {
                                // If the tool call started and we are not in a tool call, this is the start of a tool call.
                                // The standard OpenAI API now emits an empty Tool Call event, but it's not neccessary; an empty event will do the same.
                                // However, the problem is now that the tool call is in the JSON strucuture where the name and arguments are stored, which can't really be streamed.
                                // So we need to store the content of the tool call in a state variable to be able to pass it to the next iteration of the stream.

                                if let Some(content) = inner_llama_tool_call_content {
                                    warn!(
                                        "Tool call started, but content was not empty: {:?}",
                                        content.take()
                                    );
                                    // Clear the content just to be sure the next call is not affected.
                                    llama_tool_call_content.set(None);
                                }

                                // We store the content inside the llama_tool_call_content variable and emit a ToolCall event once it's JSON parseable.
                                llama_tool_call_content.set(Some(Cell::new(String::new())));
                                debug!("LLama tool call started: {:?}", string_delta);

                                StreamEvents::LiveToolCall
                            }
                            (None, Some(content)) => {
                                // Add the delta to the content of the tool call.
                                let inner_content = content.take() + string_delta;

                                trace!("Tool call content: {:?}", inner_content);

                                // If the content can now be parsed by JSON, we construct a ToolCall event.
                                let extracted = try_extract_tool_call(inner_content.trim());

                                content.set(inner_content);

                                // If it's none, the tool call is probably not finished yet.
                                match extracted {
                                    None => {
                                        // Re-set the content of the cell so it doesn't get lost.
                                        llama_tool_call_content.set(Some(content));
                                        // The tool call is not finished yet, so we emit an empty event.
                                        StreamEvents::LiveToolCall
                                    }
                                    Some((name, arguments)) => {
                                        // The tool call is finished, so we emit a ToolCall event.
                                        debug!(
                                            "LLama tool call finished: {:?} with arguments: {:?}",
                                            name, arguments
                                        );

                                        // Reset the llama_tool_call_content variable so new tool calls can be detected.
                                        llama_tool_call_content.set(None);

                                        StreamEvents::ToolCall(vec![
                                            ChatCompletionMessageToolCallChunk {
                                                id: Some(generate_id()),
                                                function: Some(FunctionCallStream {
                                                    name: Some(name),
                                                    arguments: Some(arguments),
                                                }),
                                                index: 0,
                                                r#type: Some(ChatCompletionToolType::Function),
                                            },
                                        ])
                                    }
                                }
                            }
                            (Some(false), inner_llama_tool_call_content) => {
                                // The end of the tool calls was reached; just emit a streamend event due to the tool call.

                                if let Some(content) = inner_llama_tool_call_content {
                                    warn!(
                                        "Tool call ended, but content was not empty: {:?}",
                                        content.take()
                                    );
                                    // Clear the content just to be sure the next call is not affected.
                                    llama_tool_call_content.set(None);
                                }

                                StreamEvents::StopEvent(FinishReason::ToolCalls)
                            }
                        }
                    }
                    (_, None, Some(reason)) => StreamEvents::StopEvent(reason),
                    (Some(tool_calls), None, None) => StreamEvents::ToolCall(tool_calls.clone()),
                    (Some(tool_calls), Some(empty_string), None) if empty_string.is_empty() => {
                        StreamEvents::ToolCall(tool_calls.clone())
                    } // o3 sometimes likes to pass empty content, we should ignore it.

                    (None, None, None) => StreamEvents::Empty,
                    (Some(tool_calls), Some(string_delta), _) => {
                        warn!("Tool call AND content found in response, the API specified that this couldn't happen: {:?} and {:?}", tool_calls, string_delta);
                        StreamEvents::Error(choice.clone())
                    }
                };

                // Now that we determined the event, we can match on it to act accordingly.

                match event {
                    StreamEvents::Delta(string_delta) => {
                        // Basic case: the Assistant sends a text delta.
                        trace!("Delta: {}", string_delta);
                        vec![StreamVariant::Assistant(string_delta)]
                    }
                    StreamEvents::StopEvent(reason) => {
                        // The Assistant sends a stop event.
                        debug!("Got stop event from OpenAI: {:?}", reason);
                        handle_stop_event(
                            reason,
                            Some(choice),
                            tool_arguments,
                            tool_name,
                            tool_id,
                            thread_id,
                            user_id,
                            database,
                            open_ai_stream,
                            &response,
                            chatbot,
                            reciever,
                        )
                        .await
                    }
                    StreamEvents::ToolCall(tool_calls) => {
                        // A tool was called. This can include partial completions of the tool call, "tool call deltas", like code fragments.
                        debug!(
                            "A tool was called, converting the delta to a Code variant: {:?}",
                            tool_calls
                        );
                        if tool_calls.len() > 1 {
                            warn!("Multiple tool calls found, but only one is supported. All are ignored except the first: {:?}", tool_calls);
                        }
                        if let Some(tool_call) = tool_calls.first() {
                            // We now know that we are sending the delta of a tool call.
                            // For the user to see a stream of i.e. the code interpreter's code being written by the LLM, we need to send the code interpreter's code as a stream.
                            if let Some(function) = &tool_call.function {
                                // Now we need to check what function was called. For now, we only have the code interpreter.
                                let mut arguments =
                                    function.arguments.clone().unwrap_or(String::new());

                                // Instead of just storing the arguments as-is, if the arguments contain no code yet, we'll ignore whitespace and newlines.
                                // This will effectively trim the arguments.
                                if arguments.trim().is_empty() {
                                    // Only set the arguments to the empty String, if no code was written yet.
                                    if tool_arguments.is_empty() {
                                        arguments = String::new();
                                    }
                                }

                                // Because of the genius way OpenAI constructed this very good API, the name of the tool call is only sent in the very first delta.
                                // So if the name is not None, we store it in the tool_name variable that is passed to the next iteration of the stream.
                                // If the name is None, we try to read the tool_name from the tool_name variable.
                                if let Some(name) = function.name.clone() {
                                    debug!("New tool call started: {:?}", name);
                                    *tool_name = Some(name);
                                }

                                // Another things is that the arguments for the tool calls, even though they are strings, are not repeated when the actual tool call is made.
                                // that means that I need to add another state to the closure to keep track of the tool arguments.
                                tool_arguments.push_str(&arguments);

                                // The same thing goes for the tool call id, which is neccessary to be matched later on in the response.
                                match tool_call.id.clone() {
                                    Some(id) => {
                                        // We need to store the id in the tool_name variable, because the id is not repeated in the response.
                                        *tool_id = id;
                                    }
                                    None => {
                                        if tool_id.is_empty() {
                                            warn!("Tool call expected id, but not found in response: {:?}", response);
                                        }
                                    }
                                }

                                let fallback_tool_name = match tool_name {
                                    Some(name) => name.clone(),
                                    None => {
                                        warn!("Tool call expected name, but not found in response. Fallback to 'code_interpreter' as tool name.");
                                        debug!("Response: {:?}", response);
                                        "code_interpreter".to_string()
                                    }
                                };

                                vec![StreamVariant::Code(
                                    arguments,
                                    tool_id.clone(),
                                    fallback_tool_name,
                                )]
                            } else {
                                warn!(
                                    "Tool call expected function, but not found in response: {:?}",
                                    response
                                );
                                vec![StreamVariant::CodeError(
                                    "Tool call expected function, but not found in response."
                                        .to_string(),
                                )]
                            }
                        } else {
                            warn!(
                                "Tool call expected, but not found in response: {:?}",
                                response
                            );
                            vec![StreamVariant::CodeError(
                                "Tool call expected, but not found in response.".to_string(),
                            )]
                        }
                    }
                    StreamEvents::Empty => {
                        warn!("No content found in response and no reason to stop given; treating this as an empty Assistant response: {:?}", response);
                        vec![StreamVariant::Assistant(String::new())]
                    }
                    StreamEvents::Error(choice) => {
                        // Depending on what happened, we'll return a different error message.

                        // This is only called when a tool call and content was found in the response, which is not supposed to happen.
                        // If also a stop event was found, the message should be different.
                        if choice.finish_reason.is_some() {
                            vec![StreamVariant::StreamEnd("Tool call AND content AND stop event found in response, the API specified that this couldn't happen.".to_string())]
                        } else {
                            vec![StreamVariant::StreamEnd("Tool call AND content found in response, the API specified that this couldn't happen.".to_string())]
                        }
                    }
                    StreamEvents::LiveToolCall => {
                        // The tool call is still running, so we'll just send an empty event.
                        vec![StreamVariant::Code(
                            String::new(),
                            String::new(),
                            match tool_name.as_ref() {
                                Some(name) => name.to_string(),
                                None => "code_interpreter".to_string(),
                            },
                        )]
                        // Just empty ID because it is necessary.
                    }
                }
            } else {
                // Some models (specifically some of the qwen family, have the tendency to not return any choices to mark the end of the stream.)
                if model_ends_on_no_choice(chatbot.clone()) {
                    debug!("Qwen-like model ended stream without choice, simulating stop event.");
                    // Differentiatie between a tool call and a standard stop by the tool arguments and tool name.
                    let finish_reason = if !tool_arguments.is_empty() && tool_name.is_some() {
                        FinishReason::ToolCalls
                    } else {
                        FinishReason::Stop
                    };
                    handle_stop_event(
                        finish_reason,
                        None,
                        tool_arguments,
                        tool_name,
                        tool_id,
                        thread_id,
                        user_id,
                        database,
                        open_ai_stream,
                        &response,
                        chatbot,
                        reciever,
                    )
                    .await
                    // vec![StreamVariant::StreamEnd("Qwen-like stream ended".to_string())]
                } else {
                    info!("No response found, ending stream.");
                    vec![StreamVariant::OpenAIError("No response found.".to_string())]
                }
            }
        }
        Some(Err(e)) => {
            // If we can't get the response, we'll return a generic error.
            warn!("Error getting response: {:?}", e);
            vec![StreamVariant::OpenAIError(format!(
                "Error getting response. Recieved error: {e:?}"
            ))]
        }
        None => {
            // The llama chatbot sometimes forgets to write </tool_call> at the end of the tool call.
            // If it's not an openAI chatbot, check whether we can get some tool call from the running tool.
<<<<<<< HEAD
            if matches!(chatbot, AvailableChatbots::Ollama(_)) {
                // Try to get the tool call from the running tool.
                let tool_call = try_extract_tool_call(
                    &llama_tool_call_content
                        .take()
                        .map(|c| c.take())
                        .unwrap_or_default(),
                );
                match tool_call {
                    None => {
                        info!("Stream ended abruptly and without error. Ollama just does this, returning streamend.");
                        vec![StreamVariant::StreamEnd("Ollama Stream ended".to_string())]
                    }
                    Some((name, arguments)) => {
                        // We know it's the code interpreter and can send it as a delta.
                        trace!("Tool call: {:?} with arguments: {:?}", name, arguments);
                        vec![
                            StreamVariant::Code(arguments, generate_id(), name),
                            StreamVariant::StreamEnd("Ollama Stream ended".to_string()), // We still need to end the stream, because the tool call is done.
                        ]
                    }
=======
            // if matches!(chatbot, AvailableChatbots::Ollama(_)) {
            // Try to get the tool call from the running tool.
            let tool_call = try_extract_tool_call(
                &llama_tool_call_content
                    .take()
                    .map(|c| c.take())
                    .unwrap_or_default(),
            );
            match tool_call {
                None => {
                    info!("Stream ended abruptly and without error.");
                    vec![StreamVariant::StreamEnd(
                        "Stream ended abruptly.".to_string(),
                    )]
                }
                Some((name, arguments)) => {
                    // We know it's the code interpreter and can send it as a delta.
                    trace!("Tool call: {:?} with arguments: {:?}", name, arguments);
                    vec![
                        StreamVariant::Code(arguments, generate_id()),
                        StreamVariant::StreamEnd("Stream ended".to_string()), // We still need to end the stream, because the tool call is done.
                    ]
>>>>>>> f0c647cf
                }
            }
            // } else {
            //     // Else, it's just an abrupt end of the stream.
            //     warn!("Stream ended abruptly and without error. This should not happen; returning StreamEnd.");
            //     vec![StreamVariant::StreamEnd(
            //         "Stream ended abruptly".to_string(),
            //     )]
            // }
        }
    }
}

async fn handle_stop_event(
    reason: async_openai::types::FinishReason,
    choice: Option<&ChatChoiceStream>,
    tool_arguments: &mut String,
    tool_name: &mut Option<String>,
    tool_id: &mut String,
    thread_id: &String,
    user_id: &String,
    database: Database,
    open_ai_stream: &mut Fuse<ChatCompletionResponseStream>,
    response: &CreateChatCompletionStreamResponse,
    chatbot: AvailableChatbots,
    reciever: &mut Option<(mpsc::Receiver<Vec<StreamVariant>>, JoinHandle<()>)>,
) -> Vec<StreamVariant> {
    match reason {
        async_openai::types::FinishReason::Stop => {
            debug!("Stopping stream due to successfull end of generation.");
            vec![StreamVariant::StreamEnd("Generation complete".to_string())]
        }
        async_openai::types::FinishReason::Length => {
            info!("Stopping stream due to reaching max tokens.");
            vec![StreamVariant::StreamEnd("Reached max tokens".to_string())]
        }
        async_openai::types::FinishReason::ContentFilter => {
            info!("Stopping stream due to content filter.");
            vec![StreamVariant::StreamEnd(
                "Content filter triggered".to_string(),
            )]
        }
        async_openai::types::FinishReason::FunctionCall => {
            warn!("Stopping stream due to function call. This should not happen, as it it's deprecated and the LLM was instructed not to use them.");
            vec![StreamVariant::StreamEnd(
                "Function call is deprecated, LLM should use Tool call instead.".to_string(),
            )]
        }
        async_openai::types::FinishReason::ToolCalls => {
            // We expect there to now be a tool call in the response.
            if let Some(choice) = choice {
                if let Some(content) = choice.delta.tool_calls.clone() {
                    // Handle the tool call
                    trace!("Tool call: {:?}", content);
                }
            }

            let mut all_generated_variants = vec![];

            // In order to allow for a heartbeat, we need to create a mspc channel for the tool call to communicate with the main thread.
            let (tx, rx) = mpsc::channel::<Vec<StreamVariant>>(1);

            // There is NOT a tool call there, because that was accumulated in the previous iterations.
            // The stream ending is just OpenAI's way of telling us that the tool call is done and can now be executed.
            if let Some(name) = tool_name {
                let handle = tokio::spawn(route_call(
                    (*name).to_string(),
                    Some((*tool_arguments).to_string()),
                    (*tool_id).to_string(),
                    thread_id.to_string(),
                    user_id.to_string(),
                    tx,
                    database,
                ));
                // Reset the tool_name and tool_arguments
                *tool_name = None;
                *tool_arguments = String::new();
                *tool_id = String::new();

                // At this point, we need to inform the main thread that that the tool call is running.
                // Specifically, we need to return the info that a tool call was started and the reciever of the mpsc channel.
                reciever.replace((rx, handle));
                vec![heartbeat_content().await]
            } else {
                warn!(
                    "Tool call expected, but not found in response: {:?}",
                    response
                );
                all_generated_variants.push(StreamVariant::CodeError(
                    "Tool call expected, but not found in response.".to_string(),
                ));

                restart_stream(thread_id, all_generated_variants, chatbot, open_ai_stream).await
            }
        }
    }
}

/// Helper function to restart the stream.
async fn restart_stream(
    thread_id: &String,
    all_generated_variants: Vec<StreamVariant>,
    chatbot: AvailableChatbots,
    open_ai_stream: &mut Fuse<ChatCompletionResponseStream>,
) -> Vec<StreamVariant> {
    // Before we can return the generated variants, we need to start a new steam because the old one is done.
    // We need a list of all messages, which we can get from the active conversation global variable.
    match get_conversation(thread_id) {
        None => {
            error!("Tried to restart conversation after tool call, but failed! No active conversation found with thread_id: {}", thread_id);
            vec![StreamVariant::ServerError("Tried to restart conversation after tool call, but failed! No active conversation found.".to_string())]
        }
        Some(messages) => {
            // the actual messages we need to put there are those plus the generated ones, because the generated one were not added to the conversation yet.
            let mut all_messages = messages.clone();
            all_messages.append(&mut all_generated_variants.clone());

            trace!(
                "Restarting conversation after tool call with messages: {:?}",
                all_messages
            );

            // The stream wants a vector of ChatCompletionRequestMessage, so we need to convert the StreamVariants to that.
            let all_oai_messages =
                help_convert_sv_ccrm(all_messages, model_supports_images(chatbot.clone()));

            trace!("All messages: {:?}", all_oai_messages);

            // Now we construct a new stream and substitute the old one with it.
            match build_request(all_oai_messages, chatbot).await {
                Err(e) => {
                    // If we can't build the request, we'll return a generic error.
                    warn!("Error building request: {:?}", e);
                    vec![StreamVariant::ServerError(format!(
                        "Error building request: {e:?}"
                    ))]
                }
                Ok(request) => {
                    trace!("Request built successfully: {:?}", request);
                    match LITE_LLM_CLIENT.chat().create_stream(request).await {
                        Err(e) => {
                            // If we can't create the stream, we'll return a generic error.
                            warn!("Error creating stream: {:?}", e);
                            vec![StreamVariant::ServerError(format!(
                                "Error creating stream: {e:?}"
                            ))]
                        }
                        Ok(stream) => {
                            // Everything worked, so we'll return the new stream and the new state.
                            *open_ai_stream = stream.fuse();
                            all_generated_variants
                            // we need to return the generated variants, because the stream will be restarted with the tool call.
                        }
                    }
                }
            }
        }
    }
}

/// Helper function that tries to parse a llama tool call from a string
fn try_extract_tool_call(content: &str) -> Option<(String, String)> {
    // Because the LLM wrote it, it's escaped JSON, so we'll first unescape it.
    // let content = unescape_string(content);
    trace!("Tool call content: {:?}", content);

    // Because the LLMs are sometimes bad at creating JSON, we'll help them a bit.
    // We check at all closing curly braces, if if the text were to end there, if it would be valid JSON.
    let positions_curly = content.match_indices('}').map(|e| e.0).collect::<Vec<_>>();

    let mut dict = None;

    for pos in positions_curly {
        let new_content = &content[..=pos];
        if let Ok(value) = serde_json::from_str::<serde_json::Value>(new_content) {
            dict = Some(value);
            break; // we are guaranteed that the first valid JSON is the correct one.
        }
    }

    let Some(dict) = dict else {
        warn!(
            "Could not find a valid JSON in tool call content: {:?}",
            content
        );
        return None;
    };
    debug!("Tool call content: {:?}", dict);

    // The type should be object, because it contains the name and arguments.
    if let serde_json::Value::Object(inner_object) = dict {
        // We have the object, so we can extract the name and arguments.
        if let Some(serde_json::Value::String(name)) = inner_object.get("name") {
            if let Some(serde_json::Value::Object(arguments)) = inner_object.get("arguments") {
                // We have the name and arguments, so we can return them.
                // The arguments need to pe parsed to a string from JSON.
                let arguments = match serde_json::to_string(arguments) {
                    Ok(arguments) => arguments,
                    Err(e) => {
                        warn!("Error converting tool call arguments to string: {:?}", e);
                        return None;
                    }
                };
                debug!("Tool call name: {:?}, arguments: {:?}", name, arguments);
                Some((name.clone(), arguments))
            } else {
                // The arguments are missing, so we can't return anything.
                warn!(
                    "Tool call expected arguments, but not found: {:?}",
                    inner_object
                );
                None
            }
        } else {
            // The name is missing, so we can't return anything.
            warn!("Tool call expected name, but not found: {:?}", inner_object);
            None
        }
    } else {
        // Shouldn't happen! The API specifies that it's always an object.
        warn!("Tool call expected to be an object, but found: {:?}", dict);
        None
    }
}

/// Helper function to convert a StreamVariant to bytes.
/// Doesn't panic, always returns a valid byte array.
fn variant_to_bytes(variant: &StreamVariant) -> Bytes {
    let string_rep = match serde_json::to_string(variant) {
        Ok(string) => string,
        Err(e) => {
            error!("Error converting StreamVariant to string with serde_json; falling back to debug representation: {:?}", e);
            format!(
                "{:?}",
                StreamVariant::ServerError(format!(
                    "Error converting StreamVariant to string: {variant:?}"
                ))
            )
        }
    };

    actix_web::web::Bytes::copy_from_slice(string_rep.as_bytes())
}<|MERGE_RESOLUTION|>--- conflicted
+++ resolved
@@ -367,16 +367,12 @@
         user_id.clone(),
     );
 
-<<<<<<< HEAD
-    let request: CreateChatCompletionRequest = match build_request(messages, chatbot).await {
+    let request: CreateChatCompletionRequest = match build_request(messages, chatbot.clone()).await
+    {
         Ok(request) => {
             trace!("Request built successfully: {request:?}");
             request
         }
-=======
-    let request: CreateChatCompletionRequest = match build_request(messages, chatbot.clone()) {
-        Ok(request) => request,
->>>>>>> f0c647cf
         Err(e) => {
             // If we can't build the request, we'll return a generic error.
             warn!("Error building request: {:?}", e);
@@ -1143,29 +1139,6 @@
         None => {
             // The llama chatbot sometimes forgets to write </tool_call> at the end of the tool call.
             // If it's not an openAI chatbot, check whether we can get some tool call from the running tool.
-<<<<<<< HEAD
-            if matches!(chatbot, AvailableChatbots::Ollama(_)) {
-                // Try to get the tool call from the running tool.
-                let tool_call = try_extract_tool_call(
-                    &llama_tool_call_content
-                        .take()
-                        .map(|c| c.take())
-                        .unwrap_or_default(),
-                );
-                match tool_call {
-                    None => {
-                        info!("Stream ended abruptly and without error. Ollama just does this, returning streamend.");
-                        vec![StreamVariant::StreamEnd("Ollama Stream ended".to_string())]
-                    }
-                    Some((name, arguments)) => {
-                        // We know it's the code interpreter and can send it as a delta.
-                        trace!("Tool call: {:?} with arguments: {:?}", name, arguments);
-                        vec![
-                            StreamVariant::Code(arguments, generate_id(), name),
-                            StreamVariant::StreamEnd("Ollama Stream ended".to_string()), // We still need to end the stream, because the tool call is done.
-                        ]
-                    }
-=======
             // if matches!(chatbot, AvailableChatbots::Ollama(_)) {
             // Try to get the tool call from the running tool.
             let tool_call = try_extract_tool_call(
@@ -1185,10 +1158,9 @@
                     // We know it's the code interpreter and can send it as a delta.
                     trace!("Tool call: {:?} with arguments: {:?}", name, arguments);
                     vec![
-                        StreamVariant::Code(arguments, generate_id()),
+                        StreamVariant::Code(arguments, generate_id(), name),
                         StreamVariant::StreamEnd("Stream ended".to_string()), // We still need to end the stream, because the tool call is done.
                     ]
->>>>>>> f0c647cf
                 }
             }
             // } else {
