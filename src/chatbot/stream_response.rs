--- conflicted
+++ resolved
@@ -93,16 +93,12 @@
     let user_id = crate::auth::authorize_or_fail!(qstring, headers);
 
     // Try to get the thread ID and input from the request's query parameters.
-<<<<<<< HEAD
-    let (mut thread_id, create_new) = match qstring.get("thread_id") {
-=======
-    let (thread_id, create_new) = match get_first_matching_field(
+    let (mut thread_id, create_new) = match get_first_matching_field(
         &qstring,
         headers,
         &["thread_id", "x-thread-id", "thread-id"],
         false,
     ) {
->>>>>>> bffb5422
         None | Some("") => {
             // If the thread ID is empty, we'll create a new thread.
             debug!("Creating a new thread.");
