--- conflicted
+++ resolved
@@ -20,29 +20,20 @@
 use crate::{
     auth::{is_guest, ALLOW_FALLBACK_OLD_AUTH},
     chatbot::{
-<<<<<<< HEAD
-        available_chatbots::{model_ends_on_no_choice, model_supports_images, DEFAULTCHATBOT},
-=======
         available_chatbots::{
             model_ends_on_no_choice, model_is_gpt_5, model_is_reasoning, model_supports_images,
             DEFAULTCHATBOT,
         },
->>>>>>> aa0e9680
         handle_active_conversations::{
             add_to_conversation, conversation_state, end_conversation, get_conversation,
             new_conversation_id, save_and_remove_conversation,
         },
         heartbeat::heartbeat_content,
         mongodb_storage::get_database,
-<<<<<<< HEAD
-        prompting::{get_entire_prompt, get_entire_prompt_json},
-=======
         prompting::{
             get_entire_prompt, get_entire_prompt_gpt_5, get_entire_prompt_json,
             get_entire_prompt_json_gpt_5,
         },
-        select_client,
->>>>>>> aa0e9680
         storage_router::read_thread,
         types::{help_convert_sv_ccrm, ConversationState, StreamVariant},
         LITE_LLM_CLIENT,
@@ -273,7 +264,8 @@
 
     let messages = if create_new {
         // If the thread is new, we'll start with the base messages and the user's input.
-        let mut base_message: Vec<ChatCompletionRequestMessage> = if model_is_gpt_5(chatbot) {
+        let mut base_message: Vec<ChatCompletionRequestMessage> = if model_is_gpt_5(chatbot.clone())
+        {
             get_entire_prompt_gpt_5(&user_id, &thread_id)
         } else {
             get_entire_prompt(&user_id, &thread_id)
@@ -281,7 +273,7 @@
 
         trace!("Adding base message to stream.");
 
-        let entire_prompt = if model_is_gpt_5(chatbot) {
+        let entire_prompt = if model_is_gpt_5(chatbot.clone()) {
             get_entire_prompt_json_gpt_5(&user_id, &thread_id)
         } else {
             get_entire_prompt_json(&user_id, &thread_id)
@@ -386,22 +378,6 @@
             include_usage: true,
         });
 
-<<<<<<< HEAD
-    match chatbot {
-        // AvailableChatbots::OpenAI(OpenAIModels::o1_mini | OpenAIModels::o3_mini) => {
-        AvailableChatbots(modelname)
-            if modelname.clone().starts_with("o1-mini") || modelname.starts_with("o3-mini") =>
-        {
-            partial_request = partial_request.max_completion_tokens(16000u32); // The max tokens parameter is called differently for the reasoning models.
-        }
-        _ => {
-            partial_request = partial_request
-                .parallel_tool_calls(false) // No parallel tool calls!
-                .temperature(0.4) // The model shouldn't be too creative, but also not too boring.
-                .frequency_penalty(0.1) // The chatbot sometimes repeats the empty string endlessly, so we'll try to prevent that.
-                .max_tokens(16000u32);
-        }
-=======
     if model_is_reasoning(chatbot) {
         partial_request = partial_request.max_completion_tokens(16000u32); // The max tokens parameter is called differently for the reasoning models.
     } else {
@@ -410,7 +386,6 @@
             .temperature(0.4) // The model shouldn't be too creative, but also not too boring.
             .frequency_penalty(0.1) // The chatbot sometimes repeats the empty string endlessly, so we'll try to prevent that.
             .max_tokens(16000u32);
->>>>>>> aa0e9680
     }
 
     partial_request.build()
