use std::{cell::Cell, collections::VecDeque};

use actix_web::{web::Bytes, HttpRequest, HttpResponse, Responder};
use async_openai::types::{
    ChatChoiceStream, ChatCompletionMessageToolCallChunk, ChatCompletionRequestMessage,
    ChatCompletionRequestUserMessage, ChatCompletionResponseStream, ChatCompletionToolChoiceOption,
    ChatCompletionToolType, CreateChatCompletionRequest, CreateChatCompletionRequestArgs,
    CreateChatCompletionStreamResponse, FinishReason, FunctionCallStream,
};
use documented::docs_const;
use futures::{
    stream::{self, Fuse},
    StreamExt,
};
use once_cell::sync::Lazy;
use tokio::{sync::mpsc, task::JoinHandle};
use tracing::{debug, error, info, trace, warn};

use crate::{
    chatbot::{
        available_chatbots::{model_ends_on_no_choice, DEFAULTCHATBOT},
        handle_active_conversations::{
            add_to_conversation, conversation_state, end_conversation, get_conversation,
            new_conversation_id, save_and_remove_conversation,
        },
        heartbeat::heartbeat_content,
        prompting::{get_entire_prompt, get_entire_prompt_json},
        select_client,
        storage_router::read_thread,
        types::{help_convert_sv_ccrm, ConversationState, StreamVariant},
    },
    logging::{silence_logger, undo_silence_logger},
    tool_calls::{code_interpreter::verify_can_access, route_call::route_call, ALL_TOOLS},
};

use super::{available_chatbots::AvailableChatbots, handle_active_conversations::generate_id};

/// # Stream Response
/// Takes in a thread_id, an input, a path to the freva_config file path, an auth_key, the user_id and a chatbot and returns a stream of StreamVariants and their content.
/// All parameters can be sent via query parameters, but input, freva_config (as X-Freva-ConfigPath) and auth_key (In Authorization bearer format) are also accepted as headers.
/// If the Authorization with header token via OpenIDConnect succeeds, that username is used.
///
/// The thread_id is the unique identifier for the thread, given to the client when the stream started in a ServerHint variant.
/// If it's empty or not given, a new thread is created.
///
/// The freva config file should be always set, as it's needed for the freva library to work.
///
/// The chatbot parameter can be one of the possibilities as described in the /availablechatbots endpoint.
/// If it's not set, the default chatbot is used, which is the first one in the list.
///
/// The stream consists of StreamVariants and their content. See the different Stream Variants above.
/// If the stream creates a new thread, the new thread_id will be sent as a ServerHint.
/// The stream always ends with a StreamEnd event, unless a server error occurs.
///
/// A usual stream consists mostly of Assistant messages many times a second. This is to give the impression of a real-time conversation.
///
/// If the input is not given, a BadRequest response is returned.
///
/// If the auth_key is not given or does not match the one on the backend, an Unauthorized response is returned.
///
/// If the thread_id is blank but does not point to an existing thread, an InternalServerError response is returned.
///
/// If the thread_id is already being streamed, a Conflict response is returned.
///
/// If the stream fails due to something else on the backend, an InternalServerError response is returned.
#[docs_const]
pub async fn stream_response(req: HttpRequest) -> impl Responder {
    let qstring = qstring::QString::from(req.query_string());
    let headers = req.headers();

    trace!("Query string: {:?}", qstring);
    trace!("Headers: {:?}", headers);

    // First try to authorize the user.
    let maybe_username = crate::auth::authorize_or_fail!(qstring, headers);

    // Try to get the thread ID and input from the request's query parameters.
    let (thread_id, create_new) = match qstring.get("thread_id") {
        None | Some("") => {
            // If the thread ID is empty, we'll create a new thread.
            debug!("Creating a new thread.");
            (new_conversation_id(), true)
        }
        Some(thread_id) => (thread_id.to_string(), false),
    };

<<<<<<< HEAD
    // New in Version 1.19.1: require the user_id to be set.
    // Later, proper authentication will take over.
    let user_id = match qstring.get("user_id") {
        None | Some("") => {
            // If the user ID is not found, we'll return a 400
            warn!("The User requested a stream without a user_id.");
            // For convenience, we'll also return the list of recieved parameters.
            let query_parameter_keys = qstring.to_pairs()
                .iter()
                .map(|(key, _)| *key)
                .collect::<Vec<_>>()
                .join(", ");

            return HttpResponse::BadRequest().body(
                "User ID not found. Please provide a non-empty user_id in the query parameters.\nHint: The following query parameters were received: ".to_string() + &query_parameter_keys,
            );
        }
        Some(user_id) => user_id.to_string(),
    };


=======
    let header_input = headers.get("input");
>>>>>>> ab51d8e0
    let input = match qstring.get("input") {
        None | Some("") => {
            // The input may instead be inside the header.
            if let Some(header_input) = header_input {
                debug!("Using header input because parameter input is empty: {:?}", header_input);
                // If the header is not empty, we'll use it as the input.
                match header_input.to_str() {
                    Ok(input) => input.to_string(),
                    Err(e) => {
                        warn!("Error converting header input to string: {:?}", e);
                        return HttpResponse::BadRequest().body("Input not found. Please provide a non-empty input in the query parameters or the headers, of type String.");
                    }
                }
            } else {
                // If the input is not found (neither in header nor parameters), we'll return a 400
                warn!("The User requested a stream without an input.");
                return HttpResponse::BadRequest().body(
                    "Input not found. Please provide a non-empty input in the query parameters or the headers, of type String.",
                );
            }
        }
        Some(input) => input.to_string(),
    };

    debug!("Thread ID: {}, Input: {}", thread_id, input);

    // Because the call to conversation_state writes a warning if the thread is not found, we'll temporarily silence the logging.
    silence_logger();
    let state = conversation_state(&thread_id).await;
    undo_silence_logger();

    // To avoid one thread being streamed more than once at the same time, we'll check if the thread is already being streamed.
    if let Some(state) = state {
        warn!("The User requested a stream for a thread that is already being streamed. Thread ID: {}", thread_id);
        info!("Conversation state: {:?}", state);
        // Just send an error to the client. A 409 Conflict is the most appropriate status code.
        return HttpResponse::Conflict().body(format!(
            "Thread {} is already being streamed. Please wait until it's done.",
            thread_id
        ));
    }

    // We also require the freva_config_path to be set. From the frontend, it's called "freva_config".
    // It can also be send via headers, there it is called "X-Freva-ConfigPath".
    let freva_config_path = match qstring
        .get("freva_config")
        .or_else(|| qstring.get("freva-config"))
    {
        // allow both freva_config and freva-config
        None | Some("") => {

            // If the freva_config is not found in the parameters, we'll check the headers.
            if let Some(header_val) =  headers.get("X-Freva-ConfigPath") {
                if let Ok(header_val) = header_val.to_str() {
                    debug!("Using header freva_config because parameter freva_config is empty: {:?}", header_val);
                    header_val.to_string()
                } else {
                    warn!("The User requested a stream without a freva_config path being set.");
                    // FIXME: remove this temporary fix
                    "/work/ch1187/clint/nextgems/freva/evaluation_system.conf".to_string()
                }
            } else {   
                warn!("The User requested a stream without a freva_config path being set.");
                // FIXME: remove this temporary fix
                "/work/ch1187/clint/nextgems/freva/evaluation_system.conf".to_string()
            }
        }
        Some(freva_config_path) => freva_config_path.to_string(),
    };

    if !verify_can_access(freva_config_path.clone()) {
        warn!("The User requested a stream with a freva_config path that cannot be accessed. Path: {}", freva_config_path);
        warn!("Because it is not set, any usage of the freva library will fail.");
    }

    // Set chatbot to the one the user requested or the default one.
    let chatbot = match qstring.get("chatbot") {
        None | Some("") => {
            debug!("Using default chatbot as user didn't supply one.");
            DEFAULTCHATBOT
        }
        Some(chatbot) => match String::try_into(chatbot.to_owned()) {
            Ok(chatbot) => chatbot,
            Err(e) => {
                warn!("Error converting chatbot to string, user requested chatbot that is not available: {:?}", e);
                return HttpResponse::BadRequest().body("Chatbot not found. Consult the /availablechatbots endpoint for available chatbots.");
            }
        },
    };

    info!(
        "Starting stream for thread {} with input: {}",
        thread_id, input
    );

    let messages = if create_new {
        // If the thread is new, we'll start with the base messages and the user's input.
        let mut base_message: Vec<ChatCompletionRequestMessage> = get_entire_prompt(&user_id, &thread_id);

        trace!("Adding base message to stream.");

        let entire_prompt = match get_entire_prompt_json(&user_id, &thread_id) {
            Ok(entire_prompt) => entire_prompt,
            Err(()) => {
                // If we can't get the entire prompt, we'll return the information that we require the user_id and thread_id to be alphanumeric.
                warn!("Error getting entire prompt, either user_id or thread_id are not alphanumeric.");
                trace!("User ID: {}, Thread ID: {}", user_id, thread_id);
                return HttpResponse::InternalServerError().body("Error creating prompt. Both user_id and thread_id need to be alphanumeric.");
            }
        };

        let starting_prompt = StreamVariant::Prompt(entire_prompt);
        add_to_conversation(&thread_id, vec![starting_prompt], freva_config_path.clone(), user_id.clone());

        let user_message = ChatCompletionRequestMessage::User(ChatCompletionRequestUserMessage {
            name: Some("user".to_string()),
            content: async_openai::types::ChatCompletionRequestUserMessageContent::Text(
                input.clone(),
            ),
        });
        base_message.push(user_message);
        base_message
    } else {
        // Don't create a new thread, but continue the existing one.
        debug!("Expecting there to be a file for thread_id {}", thread_id);
        let content = match read_thread(thread_id.as_str()).await {
            Ok(content) => content,
            Err(e) => {
                // If we can't read the thread, we'll return a generic error.
                warn!("Error reading thread: {:?}", e);
                return HttpResponse::InternalServerError().body("Error reading thread.");
            }
        };

        // We have a Vec of StreamVariant, but we want a Vec of ChatCompletionRequestMessage.
        let mut past_messages = help_convert_sv_ccrm(content);
        let user_message = ChatCompletionRequestMessage::User(ChatCompletionRequestUserMessage {
            name: Some("user".to_string()),
            content: async_openai::types::ChatCompletionRequestUserMessageContent::Text(
                input.clone(),
            ),
        });

        // We also add the user's input to the past messages.
        past_messages.push(user_message);
        past_messages
    };

    // We'll also add a ServerHint about the thread_id to the messages.
    let server_hint = StreamVariant::ServerHint(format!("{{\"thread_id\": \"{thread_id}\"}}")); // resolves to {"thread_id": "<thread_id>"}

    // Also don't forget to add the user's input to the thread file.
    add_to_conversation(
        &thread_id,
        vec![server_hint, StreamVariant::User(input.clone())],
        freva_config_path.clone(),
        user_id.clone(),
    );

    let request: CreateChatCompletionRequest = match build_request(messages, chatbot) {
        Ok(request) => request,
        Err(e) => {
            // If we can't build the request, we'll return a generic error.
            warn!("Error building request: {:?}", e);
            return HttpResponse::InternalServerError().body("Error building request.");
        }
    };
    trace!("Request built!");

    create_and_stream(request, thread_id, freva_config_path, chatbot, user_id).await
}

/// A simple helper function to build the stream.
fn build_request(
    messages: Vec<ChatCompletionRequestMessage>,
    chatbot: AvailableChatbots,
) -> Result<CreateChatCompletionRequest, async_openai::error::OpenAIError> {
    // Because some errors occured around here, we'll log the messages.
    trace!("Messages sending to OpenAI: {:?}", messages);

    // The reasoning models do not allow you to specify whether or not you want them to do parallel tool calls.
    // The request will be denied with an 400 error. However, if it is not specified whether or not to do parallel tool calls, it will default to "auto".
    // Because dealing with multiple tool calls at the same time is not yet implemented, we'll have to set it to false, but not for the reasoning models.

    let mut default_args = CreateChatCompletionRequestArgs::default(); // If the partial_request would be set to default here, the lifetime would be too short.
    let mut partial_request = default_args
        .model(String::from(chatbot))
        .n(1)
        .messages(messages)
        .stream(true)
        .tools(ALL_TOOLS.clone())
        .tool_choice(ChatCompletionToolChoiceOption::Auto) // Explicitly set to auto, because the LLM should be free to choose the tool.
        .stream_options(async_openai::types::ChatCompletionStreamOptions {
            include_usage: true,
        });
        
        match chatbot {
            AvailableChatbots::OpenAI(crate::chatbot::available_chatbots::OpenAIModels::o1_mini)
            | AvailableChatbots::OpenAI(crate::chatbot::available_chatbots::OpenAIModels::o3_mini) => {
                partial_request = partial_request.max_completion_tokens(16000u32) // The max tokens parameter is called differently for the reasoning models.
            }
            _ => {
                partial_request = partial_request.parallel_tool_calls(false) // No parallel tool calls!
                .temperature(0.4) // The model shouldn't be too creative, but also not too boring.
                .frequency_penalty(0.1) // The chatbot sometimes repeats the empty string endlessly, so we'll try to prevent that.
                .max_tokens(16000u32);
        }
    };

    partial_request.build()
}

// The last event in the event. Should be sent if the stream is stopped by the client sending a stop request.
pub static STREAM_STOP_CONTENT: Lazy<actix_web::web::Bytes> = Lazy::new(|| {
    actix_web::web::Bytes::copy_from_slice(
        serde_json::to_string(&StreamVariant::StreamEnd(
            "Conversation aborted".to_string(),
        ))
        .expect("const Stream Variant unable to be converted to actix bytes!")
        .as_bytes(),
    )
});

/// First creates a stream from the `OpenAI` client.
/// Then transforms the Stream from the `OpenAI` client into a Stream for Actix.
/// Note that there will also be added events that don't come from the `OpenAI::Client`, like `ServerHint` events.
/// This is only possible due to using `Stream::unfold`, which allows the manual construction of the stream.
async fn create_and_stream(
    request: CreateChatCompletionRequest,
    thread_id: String,
    freva_config_path: String,
    chatbot: AvailableChatbots,
    user_id: String,
) -> actix_web::HttpResponse {
    let open_ai_stream = match select_client(chatbot)
        .await
        .chat()
        .create_stream(request)
        .await
    {
        Ok(stream) => stream.fuse(), // Fuse the stream so calling next() will return None after the stream ends instead of blocking.
        Err(e) => {
            // If we can't create the stream, we'll return a generic error.
            warn!("Error creating stream: {:?}", e);
            return HttpResponse::InternalServerError().body("Error creating stream.");
        }
    };

    trace!("Stream created!");
    let out_stream = stream::unfold(
        (
            open_ai_stream, // the stream from the OpenAI client
            thread_id,
            false,           // whether the stream should stop
            true,            // whether the stream should hint the thread_id
            VecDeque::new(), // the queue of variants to send
            None,            // The tool name, if it was called
            String::new(),   // the tool arguments,
            String::new(),   // the tool id
            Cell::new(None), // the content of a llama tool call (See https://github.com/ollama/ollama/issues/5796 for why this needs to be done manually)
            None::<(mpsc::Receiver<Vec<StreamVariant>>, JoinHandle<()>)>, // the reciever for the tool call and the join handle for the tool call
        ),
        move |(
            mut open_ai_stream,
            thread_id,
            should_stop,
            should_hint_thread_id,
            mut variant_queue,
            mut tool_name,
            mut tool_arguments,
            mut tool_id,
            mut llama_tool_call_content,
            mut reciever,
        )| {
            // It is required to clone the freva_config_path, because it is moved into the closure. Same with the user_id.
            let freva_config_path_clone = freva_config_path.clone();
            let user_id = user_id.clone();
            async move {
                // Even higher priority than stopping the stream is sending the thread_id hint.
                if should_hint_thread_id {
                    // If we should hint the thread_id, we'll send a ServerHint event.
                    let hint =
                        StreamVariant::ServerHint(format!("{{\"thread_id\": \"{thread_id}\"}}")); // resolves to {"thread_id":"<thread_id>"}
                                                                                                  // return the hint and the new state
                    return Some((
                        Ok::<actix_web::web::Bytes, std::convert::Infallible>(
                            actix_web::web::Bytes::copy_from_slice(
                                serde_json::to_string(&hint)
                                    .unwrap_or_else(|e| {warn!("Error converting ServerHint to string: {:?}; falling back to byte ServerHint.", e);
                                    format!(r#"{{"variant":"ServerHint", "content":"{{\"thread_id\": \"{thread_id}\"}}"}}"#).to_owned()
                                })
                                    .as_bytes(),
                            ),
                        ),
                        (
                            open_ai_stream,
                            thread_id,
                            should_stop,
                            false,
                            variant_queue,
                            tool_name,
                            tool_arguments,
                            tool_id,
                            llama_tool_call_content,
                            reciever,
                        ),
                    ));
                }

                // After potentially sending a thread_id hint, but before stopping, check whether the variants queue contains something; if so, send it.
                if let Some(content) = variant_queue.pop_front() {
                    let bytes = variant_to_bytes(content);

                    // Everything worked, so we'll return the bytes and the new state.
                    Some((
                        Ok(bytes),
                        (
                            open_ai_stream,
                            thread_id,
                            should_stop,
                            false,
                            variant_queue,
                            tool_name,
                            tool_arguments,
                            tool_id,
                            llama_tool_call_content,
                            reciever,
                        ),
                    ))
                } else if should_stop {
                    // If the stream should stop, we'll simply return None.

                    // However, the usage stats are contained after the stop event, so we'll poll the stream until it's completely stopped.
                    while let Some(content) = open_ai_stream.next().await {
                        if let Ok(response) = content {
                            if let Some(usage) = response.usage {
                                info!("Tokens used: {:?}; with chatbot: {:?}", usage, chatbot);
                            }
                        }
                    }

                    // In order to not do unnecessary work, we'll abort the tool call task if it's still running.
                    if let Some((_, handle)) = reciever {
                        debug!("Aborting tool call task.");
                        handle.abort();
                    }

                    // We do it in this order to be able to send one last event to the client signaling the end of the stream.
                    trace!("Stream is stopping, sent one last event, removing the conversation from the pool and then aborting stream.");
                    save_and_remove_conversation(&thread_id).await;
                    None
                } else {
                    // If the stream should not stop, we'll continue.

                    // First checks whether it should stop the stream. (This happens if the client sent a stop request.)
                    if matches!(
                        conversation_state(&thread_id).await,
                        Some(ConversationState::Stopping)
                    ) {
                        debug!("Conversation with thread_id {} has been stopped, sending one last event and then aborting stream.", thread_id);
                        // We need to signal the end of the stream, so we'll have to tell actix to send one last StreamEnd event.
                        add_to_conversation(
                            &thread_id,
                            vec![StreamVariant::StreamEnd("Conversation aborted".to_string())],
                            freva_config_path_clone,
                            user_id.clone(),
                        );
                        end_conversation(&thread_id);
                        Some((
                            Ok(STREAM_STOP_CONTENT.clone()),
                            (
                                open_ai_stream,
                                thread_id,
                                true,
                                false,
                                variant_queue,
                                tool_name,
                                tool_arguments,
                                tool_id,
                                llama_tool_call_content,
                                reciever,
                            ),
                        ))
                    } else {
                        // If the client didn't send a stop request, we'll continue.

                        // We have to check whether we have an active tool call.If so, the reviecer is not None.
                        // In that case, we shouldn't poll the stream, but instead wait for the tool call to finish.
                        // In the waiting, we'll return a heartbeat to the client.
                        if let Some((mut inner_reciever, handle)) = reciever {
                            // tokio::select! didn't seem to work when called on the reciever and sleep,
                            // So we'll sacrifice some efficiency and only check the reciever every 5 seconds.

                            //DEBUG
                            // println!("Starting tool call reciever loop.");

                            let state = inner_reciever.try_recv();
                            // let state = tokio::time::timeout(
                            //     std::time::Duration::from_secs(5),
                            //     inner_reciever.recv(),
                            // )
                            // .await;
                            // note: the tokio timeout, select! as well as all async functions son't seem to work correctly.
                            // I'll use std::thread::sleep for now, but it's not ideal.
                            // I didn't yet manage to reproduce the bug in a smaller example, but I'll try again later.
                            // For now, we'll just poll the reciever every 5 seconds.
                            let output = match state {
                                Err(mpsc::error::TryRecvError::Empty) => {
                                    trace!("Reciever has no data yet, sending timeout.");
                                    //DEBUG
                                    // println!("Reciever has no data yet, sending timeout.");
                                    // Also add the heartbeat to the conversation.
                                    let heartbeat = heartbeat_content().await;
                                    trace!("Sending heartbeat: {:?}", heartbeat);
                                    add_to_conversation(
                                        &thread_id,
                                        vec![heartbeat.clone()],
                                        freva_config_path_clone.clone(),
                                        user_id.clone(),
                                    );
                                    // Actually sleep three seconds
                                    // std::thread::sleep(std::time::Duration::from_secs(5)); // Works
                                    tokio::time::sleep(std::time::Duration::from_secs(5)).await; // Doesn't
                                                                                                 // tokio::time::delay_for(std::time::Duration::from_secs(5)).await; // Doesn't exist anymore
                                                                                                 // If the timeout expires, we'll send a heartbeat to the client.

                                    //DEBUG
                                    // println!("Sent heartbeat: {:?}", heartbeat);

                                    return Some((
                                        Ok(variant_to_bytes(heartbeat)),
                                        (
                                            open_ai_stream,
                                            thread_id,
                                            should_stop,
                                            false,
                                            variant_queue,
                                            tool_name,
                                            tool_arguments,
                                            tool_id,
                                            llama_tool_call_content,
                                            Some((inner_reciever, handle)),
                                        ),
                                    ));
                                }
                                Ok(output) => Some(output),
                                Err(mpsc::error::TryRecvError::Disconnected) => None,
                            };
                            trace!("Reciever sent result!");

                            // The output might fail if the tool call was not successful.
                            let mut output = match output {
                                Some(output) => output,
                                None => {
                                    error!("Error recieving tool call output, the reciever was closed.");
                                    vec![StreamVariant::CodeError(
                                        "Error recieving tool call output.".to_string(),
                                    )]
                                }
                            };

                            // Before returning the bytes, we need to restart the stream.
                            restart_stream(
                                &thread_id,
                                output.clone(),
                                chatbot,
                                &mut open_ai_stream,
                            )
                            .await;

                            // It also needs to be added to the conversation.
                            add_to_conversation(
                                &thread_id,
                                output.clone(),
                                freva_config_path_clone.clone(),
                                user_id.clone(),
                            );

                            // The output can contain more than one variant, so we'll add them to the queue.
                            let first = output.pop().unwrap_or_else(|| {
                                StreamVariant::ServerError(
                                    "No variants found in tool call output.".to_string(),
                                )
                            });
                            variant_queue.extend(output.into_iter());

                            let bytes = variant_to_bytes(first);

                            return Some((
                                Ok(bytes),
                                (
                                    open_ai_stream,
                                    thread_id,
                                    should_stop,
                                    false,
                                    variant_queue,
                                    tool_name,
                                    tool_arguments,
                                    tool_id,
                                    llama_tool_call_content,
                                    None,
                                ),
                            ));
                        }

                        // gets the response from the OpenAI Stream
                        let response = open_ai_stream.next().await;

                        trace!("Polled Stream, got response: {:?}", response);

                        let variants: Vec<StreamVariant> = oai_stream_to_variants(
                            response,
                            &mut tool_name,
                            &mut tool_arguments,
                            &mut tool_id,
                            &thread_id,
                            &mut open_ai_stream,
                            chatbot,
                            &mut llama_tool_call_content,
                            &mut reciever,
                        )
                        .await;

                        // Also add the variants into the active conversation
                        add_to_conversation(
                            &thread_id,
                            variants.clone(),
                            freva_config_path_clone.clone(),
                            user_id.clone(),
                        );

                        // Check whether the stream should end by checking the variants.
                        let should_end = variants
                            .iter()
                            .any(|v| matches!(v, StreamVariant::StreamEnd(_)));

                        // The variant to return if there are no variants in the response.
                        let error_variant = StreamVariant::ServerError(
                            "No variants found in response.".to_string(),
                        );

                        // Split the variants into the first variant and the rest of the variants.
                        // This is so we can send the first variant immediately and write the rest to the queue.
                        let mut variants: VecDeque<StreamVariant> = variants.into();
                        let first_variant = variants.pop_front().unwrap_or(error_variant);

                        let bytes = variant_to_bytes(first_variant);

                        // Everything worked, so we'll return the bytes and the new state.
                        Some((
                            Ok(bytes),
                            (
                                open_ai_stream,
                                thread_id,
                                should_end,
                                false,
                                variants,
                                tool_name,
                                tool_arguments,
                                tool_id,
                                llama_tool_call_content,
                                reciever,
                            ),
                        ))
                        // Ends if the variant is a StreamEnd
                    }
                }
            }
        },
    );

    HttpResponse::Ok().streaming(out_stream)
}

/// Helper Enum to describe the different Stream Events that can be recieved from OpenAI/OLLama.
enum StreamEvents {
    Delta(String),           // The Assistant wrote a simple delta.
    StopEvent(FinishReason), // The API gave a reason to stop the conversation.
    ToolCall(Vec<ChatCompletionMessageToolCallChunk>), // A tool delta was recieved.
    Empty,        // An event was recieved that contained no useful content, but was unexpected.
    LiveToolCall, // The LLama tool call is running; nothing can be streamed.
    Error(ChatChoiceStream), // An error occured, contains the raw event.
}

/// Converts the response from the OpenAI stream into a vector of StreamVariants.
async fn oai_stream_to_variants(
    response: Option<
        Result<
            async_openai::types::CreateChatCompletionStreamResponse,
            async_openai::error::OpenAIError,
        >,
    >,
    tool_name: &mut Option<String>,
    tool_arguments: &mut String,
    tool_id: &mut String,
    thread_id: &String,
    open_ai_stream: &mut Fuse<ChatCompletionResponseStream>,
    chatbot: AvailableChatbots,
    llama_tool_call_content: &mut Cell<Option<Cell<String>>>,
    reciever: &mut Option<(mpsc::Receiver<Vec<StreamVariant>>, JoinHandle<()>)>,
) -> Vec<StreamVariant> {
    match response {
        Some(Ok(response)) => {
            // Debug info: how many tokens were used?
            if let Some(usage) = response.clone().usage {
                debug!("Tokens used: {:?}", usage);
            }
            // The choices represent the multiple completions that the LLM can make. We always set n=1, so there is exactly one choice.
            if let Some(choice) = response.choices.first() {
                // First create the Stream Event so we can match on that later.
                // This simplyfies the modification of how it's decided what event happened.
                let event = match (
                    &choice.delta.tool_calls,
                    &choice.delta.content,
                    choice.finish_reason,
                ) {
                    (None, Some(string_delta), _) => {
                        // Because the ollama implementation of the openAI-compliant API is not yet implemented for streaming,
                        // We need to manually detect the tokens for the start of a tool call: "<tool_call>" and end: "</tool_call>".
                        // Depending on them, we need to either emit a Delta or a ToolCall event.

                        let tool_call_started = match string_delta.as_str() {
                            "<tool_call>" => Some(true), // Because that's how the tokens are represented in ASCII, they're sent inside one delta, not split and with no other content.
                            "</tool_call>" => Some(false),
                            _ => None,
                        };

                        match (tool_call_started, llama_tool_call_content.take()) {
                            (None, None) => {
                                // We are in the normal case, where the Assistant sends a delta.
                                StreamEvents::Delta(string_delta.clone())
                            }
                            (Some(true), inner_llama_tool_call_content) => {
                                // If the tool call started and we are not in a tool call, this is the start of a tool call.
                                // The standard OpenAI API now emits an empty Tool Call event, but it's not neccessary; an empty event will do the same.
                                // However, the problem is now that the tool call is in the JSON strucuture where the name and arguments are stored, which can't really be streamed.
                                // So we need to store the content of the tool call in a state variable to be able to pass it to the next iteration of the stream.

                                if let Some(content) = inner_llama_tool_call_content {
                                    warn!(
                                        "Tool call started, but content was not empty: {:?}",
                                        content.take()
                                    );
                                    // Clear the content just to be sure the next call is not affected.
                                    llama_tool_call_content.set(None);
                                }

                                // We store the content inside the llama_tool_call_content variable and emit a ToolCall event once it's JSON parseable.
                                llama_tool_call_content.set(Some(Cell::new(String::new())));
                                debug!("LLama tool call started: {:?}", string_delta);

                                StreamEvents::LiveToolCall
                            }
                            (None, Some(content)) => {
                                // Add the delta to the content of the tool call.
                                let inner_content = content.take() + string_delta;

                                trace!("Tool call content: {:?}", inner_content);

                                // If the content can now be parsed by JSON, we construct a ToolCall event.
                                let extracted = try_extract_tool_call(inner_content.trim());

                                content.set(inner_content);

                                // If it's none, the tool call is probably not finished yet.
                                match extracted {
                                    None => {
                                        // Re-set the content of the cell so it doesn't get lost.
                                        llama_tool_call_content.set(Some(content));
                                        // The tool call is not finished yet, so we emit an empty event.
                                        StreamEvents::LiveToolCall
                                    }
                                    Some((name, arguments)) => {
                                        // The tool call is finished, so we emit a ToolCall event.
                                        debug!(
                                            "LLama tool call finished: {:?} with arguments: {:?}",
                                            name, arguments
                                        );

                                        // Reset the llama_tool_call_content variable so new tool calls can be detected.
                                        llama_tool_call_content.set(None);

                                        StreamEvents::ToolCall(vec![
                                            ChatCompletionMessageToolCallChunk {
                                                id: Some(generate_id()),
                                                function: Some(FunctionCallStream {
                                                    name: Some(name),
                                                    arguments: Some(arguments),
                                                }),
                                                index: 0,
                                                r#type: Some(ChatCompletionToolType::Function),
                                            },
                                        ])
                                    }
                                }
                            }
                            (Some(false), inner_llama_tool_call_content) => {
                                // The end of the tool calls was reached; just emit a streamend event due to the tool call.

                                if let Some(content) = inner_llama_tool_call_content {
                                    warn!(
                                        "Tool call ended, but content was not empty: {:?}",
                                        content.take()
                                    );
                                    // Clear the content just to be sure the next call is not affected.
                                    llama_tool_call_content.set(None);
                                }

                                StreamEvents::StopEvent(FinishReason::ToolCalls)
                            }
                        }
                    }
                    (_, None, Some(reason)) => StreamEvents::StopEvent(reason),
                    (Some(tool_calls), None, None) => StreamEvents::ToolCall(tool_calls.clone()),
                    (Some(tool_calls), Some(empty_string), None) if empty_string.is_empty() => {
                        StreamEvents::ToolCall(tool_calls.clone())
                    } // o3 sometimes likes to pass empty content, we should ignore it.

                    (None, None, None) => StreamEvents::Empty,
                    (Some(tool_calls), Some(string_delta), _) => {
                        warn!("Tool call AND content found in response, the API specified that this couldn't happen: {:?} and {:?}", tool_calls, string_delta);
                        StreamEvents::Error(choice.clone())
                    }
                };

                // Now that we determined the event, we can match on it to act accordingly.

                match event {
                    StreamEvents::Delta(string_delta) => {
                        // Basic case: the Assistant sends a text delta.
                        trace!("Delta: {}", string_delta);
                        vec![StreamVariant::Assistant(string_delta.clone())]
                    }
                    StreamEvents::StopEvent(reason) => {
                        // The Assistant sends a stop event.
                        debug!("Got stop event from OpenAI: {:?}", reason);
                        handle_stop_event(
                            reason,
                            Some(choice),
                            tool_arguments,
                            tool_name,
                            tool_id,
                            thread_id,
                            open_ai_stream,
                            &response,
                            chatbot,
                            reciever,
                        )
                        .await
                    }
                    StreamEvents::ToolCall(tool_calls) => {
                        // A tool was called. This can include partial completions of the tool call, "tool call deltas", like code fragments.
                        debug!(
                            "A tool was called, converting the delta to a Code variant: {:?}",
                            tool_calls
                        );
                        if tool_calls.len() > 1 {
                            warn!("Multiple tool calls found, but only one is supported. All are ignored except the first: {:?}", tool_calls);
                        }
                        match tool_calls.first() {
                            // This doesn't support multiple tool calls at once, but they are disabled in the request.
                            Some(tool_call) => {
                                // We now know that we are sending the delta of a tool call.
                                // For the user to see a stream of i.e. the code interpreter's code being written by the LLM, we need to send the code interpreter's code as a stream.
                                match &tool_call.function {
                                    Some(function) => {
                                        // Now we need to check what function was called. For now, we only have the code interpreter.
                                        let mut arguments =
                                            function.arguments.clone().unwrap_or(String::new());

                                        // Instead of just storing the arguments as-is, if the arguments contain no code yet, we'll ignore whitespace and newlines.
                                        // This will effectively trim the arguments.
                                        if arguments.trim().is_empty() {
                                            // Only set the arguments to the empty String, if no code was written yet.
                                            if tool_arguments.is_empty() {
                                                arguments = String::new();
                                            }
                                        }

                                        // Because of the genius way OpenAI constructed this very good API, the name of the tool call is only sent in the very first delta.
                                        // So if the name is not None, we store it in the tool_name variable that is passed to the next iteration of the stream.
                                        // If the name is None, we try to read the tool_name from the tool_name variable.
                                        if let Some(name) = function.name.clone() {
                                            debug!("New tool call started: {:?}", name);
                                            *tool_name = Some(name);
                                        }

                                        // Another things is that the arguments for the tool calls, even though they are strings, are not repeated when the actual tool call is made.
                                        // that means that I need to add another state to the closure to keep track of the tool arguments.
                                        tool_arguments.push_str(&arguments);

                                        // The same thing goes for the tool call id, which is neccessary to be matched later on in the response.
                                        match tool_call.id.clone() {
                                            Some(id) => {
                                                // We need to store the id in the tool_name variable, because the id is not repeated in the response.
                                                *tool_id = id;
                                            }
                                            None => {
                                                if tool_id.is_empty() {
                                                    warn!("Tool call expected id, but not found in response: {:?}", response);
                                                }
                                            }
                                        }

                                        let name_copy = tool_name.clone(); // because tool_name will be used at the end to pass the tool name to the next iteration of the stream, we need to clone it here.
                                        if name_copy != Some("code_interpreter".to_string()) {
                                            warn!("Tool call expected code_interpreter, but found: {:?}", name_copy);
                                            // Instead of ending the stream, we'll just ignore the tool call, but send the user a ServerHint.
                                            // Depending on the implementation of the OpenAI API, this might result in a unspecified Server Error on the LLM side.
                                            vec![StreamVariant::ServerHint(format!("{{\"warning\": \"Tool call expected code_interpreter, but found ->{}<-; content: ->{}<-\"}}", name_copy.unwrap_or_default(), arguments))]
                                        } else {
                                            // We know it's the code interpreter and can send it as a delta.
                                            trace!(
                                                "Tool call: {:?} with arguments: {:?} and id: {}",
                                                name_copy,
                                                arguments,
                                                tool_id
                                            );
                                            if tool_id.is_empty() {
                                                warn!(
                                                    "Tool call expected id, but not set yet: {:?}",
                                                    response
                                                );
                                            }
                                            vec![StreamVariant::Code(arguments, tool_id.clone())]
                                        }
                                    }
                                    None => {
                                        warn!("Tool call expected function, but not found in response: {:?}", response);
                                        vec![StreamVariant::CodeError("Tool call expected function, but not found in response.".to_string())]
                                    }
                                }
                            }
                            None => {
                                warn!(
                                    "Tool call expected, but not found in response: {:?}",
                                    response
                                );
                                vec![StreamVariant::CodeError(
                                    "Tool call expected, but not found in response.".to_string(),
                                )]
                            }
                        }
                    }
                    StreamEvents::Empty => {
                        warn!("No content found in response and no reason to stop given; treating this as an empty Assistant response: {:?}", response);
                        vec![StreamVariant::Assistant(String::new())]
                    }
                    StreamEvents::Error(choice) => {
                        // Depending on what happened, we'll return a different error message.

                        // This is only called when a tool call and content was found in the response, which is not supposed to happen.
                        // If also a stop event was found, the message should be different.
                        if choice.finish_reason.is_some() {
                            vec![StreamVariant::StreamEnd("Tool call AND content AND stop event found in response, the API specified that this couldn't happen.".to_string())]
                        } else {
                            vec![StreamVariant::StreamEnd("Tool call AND content found in response, the API specified that this couldn't happen.".to_string())]
                        }
                    }
                    StreamEvents::LiveToolCall => {
                        // The tool call is still running, so we'll just send an empty event.
                        vec![StreamVariant::Code(String::new(), String::new())] // Just empty ID??? TODO: is this important?
                    }
                }
            } else {
                // Some models (specifically some of the qwen family, have the tendency to not return any choices to mark the end of the stream.)
                if model_ends_on_no_choice(chatbot) {
                    debug!("Qwen-like model ended stream without choice, simulating stop event.");
                    // Differentiatie between a tool call and a standard stop by the tool arguments and tool name. 
                    let finish_reason = if !tool_arguments.is_empty() && tool_name.is_some() {
                        FinishReason::ToolCalls
                    } else {
                        FinishReason::Stop
                    };
                    handle_stop_event(finish_reason, None, tool_arguments, tool_name, tool_id, thread_id, open_ai_stream, &response, chatbot, reciever).await
                    // vec![StreamVariant::StreamEnd("Qwen-like stream ended".to_string())]
                } else {
                    info!("No response found, ending stream.");
                    vec![StreamVariant::OpenAIError("No response found.".to_string())]
                }
            }
        }
        Some(Err(e)) => {
            // If we can't get the response, we'll return a generic error.
            warn!("Error getting response: {:?}", e);
            vec![StreamVariant::OpenAIError(
                format!("Error getting response. Recieved error: {:?}", e),
            )]
        }
        None => {
            // The llama chatbot sometimes forgets to write </tool_call> at the end of the tool call.
            // If it's not an openAI chatbot, check whether we can get some tool call from the running tool.
            if matches!(chatbot, AvailableChatbots::Ollama(_)) {
                // Try to get the tool call from the running tool.
                let tool_call = try_extract_tool_call(
                    &llama_tool_call_content
                        .take()
                        .map(|c| c.take())
                        .unwrap_or_default(),
                );
                match tool_call {
                    None => {
                        info!("Stream ended abruptly and without error. Ollama just does this, returning streamend.");
                        vec![StreamVariant::StreamEnd("Ollama Stream ended".to_string())]
                    }
                    Some((name, arguments)) => {
                        // We know it's the code interpreter and can send it as a delta.
                        trace!("Tool call: {:?} with arguments: {:?}", name, arguments);
                        vec![
                            StreamVariant::Code(arguments, generate_id()),
                            StreamVariant::StreamEnd("Ollama Stream ended".to_string()), // We still need to end the stream, because the tool call is done.
                        ]
                    }
                }
            } else {
                // Else, it's just an abrupt end of the stream.
                warn!("Stream ended abruptly and without error. This should not happen; returning StreamEnd.");
                vec![StreamVariant::StreamEnd(
                    "Stream ended abruptly".to_string(),
                )]
            }
        }
    }
}

async fn handle_stop_event(
    reason: async_openai::types::FinishReason,
    choice: Option<&ChatChoiceStream>,
    tool_arguments: &mut String,
    tool_name: &mut Option<String>,
    tool_id: &mut String,
    thread_id: &String,
    open_ai_stream: &mut Fuse<ChatCompletionResponseStream>,
    response: &CreateChatCompletionStreamResponse,
    chatbot: AvailableChatbots,
    reciever: &mut Option<(mpsc::Receiver<Vec<StreamVariant>>, JoinHandle<()>)>,
) -> Vec<StreamVariant> {
    match reason {
        async_openai::types::FinishReason::Stop => {
            debug!("Stopping stream due to successfull end of generation.");
            vec![StreamVariant::StreamEnd("Generation complete".to_string())]
        }
        async_openai::types::FinishReason::Length => {
            info!("Stopping stream due to reaching max tokens.");
            vec![StreamVariant::StreamEnd("Reached max tokens".to_string())]
        }
        async_openai::types::FinishReason::ContentFilter => {
            info!("Stopping stream due to content filter.");
            vec![StreamVariant::StreamEnd(
                "Content filter triggered".to_string(),
            )]
        }
        async_openai::types::FinishReason::FunctionCall => {
            warn!("Stopping stream due to function call. This should not happen, as it it's deprecated and the LLM was instructed not to use them.");
            vec![StreamVariant::StreamEnd(
                "Function call is deprecated, LLM should use Tool call instead.".to_string(),
            )]
        }
        async_openai::types::FinishReason::ToolCalls => {
            // We expect there to now be a tool call in the response.
            if let Some(choice) = choice {

                if let Some(content) = choice.delta.tool_calls.clone() {
                    // Handle the tool call
                    trace!("Tool call: {:?}", content);
                }
            }

            let mut all_generated_variants = vec![];

            // In order to allow for a heartbeat, we need to create a mspc channel for the tool call to communicate with the main thread.
            let (tx, rx) = mpsc::channel::<Vec<StreamVariant>>(1);

            // There is NOT a tool call there, because that was accumulated in the previous iterations.
            // The stream ending is just OpenAI's way of telling us that the tool call is done and can now be executed.
            if let Some(name) = tool_name {
                let handle = tokio::spawn(route_call(
                    name.to_string(),
                    Some(tool_arguments.to_string()),
                    tool_id.to_string(),
                    thread_id.to_string(),
                    tx,
                ));
                // Reset the tool_name and tool_arguments
                *tool_name = None;
                *tool_arguments = String::new();
                *tool_id = String::new();

                // At this point, we need to inform the main thread that that the tool call is running.
                // Specifically, we need to return the info that a tool call was started and the reciever of the mpsc channel.
                reciever.replace((rx, handle));
                vec![heartbeat_content().await]
            } else {
                warn!(
                    "Tool call expected, but not found in response: {:?}",
                    response
                );
                all_generated_variants.push(StreamVariant::CodeError(
                    "Tool call expected, but not found in response.".to_string(),
                ));

                restart_stream(thread_id, all_generated_variants, chatbot, open_ai_stream).await
            }
        }
    }
}

/// Helper function to restart the stream.
async fn restart_stream(
    thread_id: &String,
    all_generated_variants: Vec<StreamVariant>,
    chatbot: AvailableChatbots,
    open_ai_stream: &mut Fuse<ChatCompletionResponseStream>,
) -> Vec<StreamVariant> {
    // Before we can return the generated variants, we need to start a new steam because the old one is done.
    // We need a list of all messages, which we can get from the active conversation global variable.
    match get_conversation(thread_id) {
        None => {
            error!("Tried to restart conversation after tool call, but failed! No active conversation found with thread_id: {}", thread_id);
            vec![StreamVariant::ServerError("Tried to restart conversation after tool call, but failed! No active conversation found.".to_string())]
        }
        Some(messages) => {
            // the actual messages we need to put there are those plus the generated ones, because the generated one were not added to the conversation yet.
            let mut all_messages = messages.clone();
            all_messages.append(&mut all_generated_variants.clone());

            trace!(
                "Restarting conversation after tool call with messages: {:?}",
                all_messages
            );

            // The stream wants a vector of ChatCompletionRequestMessage, so we need to convert the StreamVariants to that.
            let all_oai_messages = help_convert_sv_ccrm(all_messages);

            trace!("All messages: {:?}", all_oai_messages);

            // Now we construct a new stream and substitute the old one with it.
            match build_request(all_oai_messages, chatbot) {
                Err(e) => {
                    // If we can't build the request, we'll return a generic error.
                    warn!("Error building request: {:?}", e);
                    vec![StreamVariant::ServerError(
                        format!("Error building request: {:?}", e),
                    )]
                }
                Ok(request) => {
                    trace!("Request built successfully: {:?}", request);
                    match select_client(chatbot)
                        .await
                        .chat()
                        .create_stream(request)
                        .await
                    {
                        Err(e) => {
                            // If we can't create the stream, we'll return a generic error.
                            warn!("Error creating stream: {:?}", e);
                            vec![StreamVariant::ServerError(
                                format!("Error creating stream: {:?}", e),
                            )]
                        }
                        Ok(stream) => {
                            // Everything worked, so we'll return the new stream and the new state.
                            *open_ai_stream = stream.fuse();
                            all_generated_variants
                            // we need to return the generated variants, because the stream will be restarted with the tool call.
                        }
                    }
                }
            }
        }
    }
}

/// Helper function that tries to parse a llama tool call from a string
fn try_extract_tool_call(content: &str) -> Option<(String, String)> {
    // Because the LLM wrote it, it's escaped JSON, so we'll first unescape it.
    // let content = unescape_string(content);
    trace!("Tool call content: {:?}", content);

    // Because the LLMs are sometimes bad at creating JSON, we'll help them a bit.
    // We check at all closing curly braces, if if the text were to end there, if it would be valid JSON.
    let positions_curly = content.match_indices("}").map(|e| e.0).collect::<Vec<_>>();

    let mut dict = None;

    for pos in positions_curly {
        let new_content = &content[..=pos];
        match serde_json::from_str::<serde_json::Value>(new_content) {
            Ok(value) => {
                dict = Some(value);
                break; // we are guaranteed that the first valid JSON is the correct one.
            }
            Err(_) => {
                continue;
            }
        }
    }

    // If we couldn't find a valid JSON, we'll return None, as the tool call is likely not finished yet.
    let dict = match dict {
        Some(dict) => dict,
        None => {
            return None;
        }
    };
    debug!("Tool call content: {:?}", dict);

    // The type should be object, because it contains the name and arguments.
    match dict {
        serde_json::Value::Object(inner_object) => {
            // We have the object, so we can extract the name and arguments.
            if let Some(serde_json::Value::String(name)) = inner_object.get("name") {
                if let Some(serde_json::Value::Object(arguments)) = inner_object.get("arguments") {
                    // We have the name and arguments, so we can return them.
                    // The arguments need to pe parsed to a string from JSON.
                    let arguments = match serde_json::to_string(arguments) {
                        Ok(arguments) => arguments,
                        Err(e) => {
                            warn!("Error converting tool call arguments to string: {:?}", e);
                            return None;
                        }
                    };
                    debug!("Tool call name: {:?}, arguments: {:?}", name, arguments);
                    Some((name.clone(), arguments.to_string()))
                } else {
                    // The arguments are missing, so we can't return anything.
                    warn!(
                        "Tool call expected arguments, but not found: {:?}",
                        inner_object
                    );
                    None
                }
            } else {
                // The name is missing, so we can't return anything.
                warn!("Tool call expected name, but not found: {:?}", inner_object);
                None
            }
        }
        _ => {
            // Shouldn't happen! The API specifies that it's always an object.
            warn!("Tool call expected to be an object, but found: {:?}", dict);
            None
        }
    }
}

/// Helper function to convert a StreamVariant to bytes.
/// Doesn't panic, always returns a valid byte array.
fn variant_to_bytes(variant: StreamVariant) -> Bytes {
    let string_rep = match serde_json::to_string(&variant) {
        Ok(string) => string,
        Err(e) => {
            error!("Error converting StreamVariant to string with serde_json; falling back to debug representation: {:?}", e);
            format!(
                "{:?}",
                StreamVariant::ServerError(format!(
                    "Error converting StreamVariant to string: {variant:?}"
                ))
            )
        }
    };

    actix_web::web::Bytes::copy_from_slice(string_rep.as_bytes())
}<|MERGE_RESOLUTION|>--- conflicted
+++ resolved
@@ -84,31 +84,37 @@
         Some(thread_id) => (thread_id.to_string(), false),
     };
 
-<<<<<<< HEAD
+
     // New in Version 1.19.1: require the user_id to be set.
     // Later, proper authentication will take over.
-    let user_id = match qstring.get("user_id") {
-        None | Some("") => {
-            // If the user ID is not found, we'll return a 400
-            warn!("The User requested a stream without a user_id.");
-            // For convenience, we'll also return the list of recieved parameters.
-            let query_parameter_keys = qstring.to_pairs()
-                .iter()
-                .map(|(key, _)| *key)
-                .collect::<Vec<_>>()
-                .join(", ");
-
-            return HttpResponse::BadRequest().body(
-                "User ID not found. Please provide a non-empty user_id in the query parameters.\nHint: The following query parameters were received: ".to_string() + &query_parameter_keys,
-            );
-        }
-        Some(user_id) => user_id.to_string(),
+    let user_id = match maybe_username {
+        Some(username) => {
+            // If the user is authenticated, we'll use their username as the user_id.
+            debug!("User is authenticated, using their username as user_id: {}", username);
+            username
+        }
+        None => {
+            match qstring.get("user_id") {
+                None | Some("") => {
+                    // If the user ID is not found, we'll return a 400
+                    warn!("The User requested a stream without a user_id.");
+                    // For convenience, we'll also return the list of recieved parameters.
+                    let query_parameter_keys = qstring.to_pairs()
+                        .iter()
+                        .map(|(key, _)| *key)
+                        .collect::<Vec<_>>()
+                        .join(", ");
+                    
+                    return HttpResponse::BadRequest().body(
+                        "User ID not found. Please provide a non-empty user_id in the query parameters.\nHint: The following query parameters were received: ".to_string() + &query_parameter_keys,
+                    );
+                }
+                Some(user_id) => user_id.to_string(),
+            }
+        }
     };
 
-
-=======
     let header_input = headers.get("input");
->>>>>>> ab51d8e0
     let input = match qstring.get("input") {
         None | Some("") => {
             // The input may instead be inside the header.
