--- conflicted
+++ resolved
@@ -20,13 +20,7 @@
 use crate::{
     auth::is_guest,
     chatbot::{
-<<<<<<< HEAD
-        available_chatbots::{model_ends_on_no_choice, DEFAULTCHATBOT},
-=======
-        available_chatbots::{
-            model_ends_on_no_choice, model_supports_images, OpenAIModels, DEFAULTCHATBOT,
-        },
->>>>>>> 23d1123b
+        available_chatbots::{model_ends_on_no_choice, model_supports_images, DEFAULTCHATBOT},
         handle_active_conversations::{
             add_to_conversation, conversation_state, end_conversation, get_conversation,
             new_conversation_id, save_and_remove_conversation,
@@ -244,15 +238,9 @@
         }
         Some(chatbot) => match String::try_into((*chatbot).to_owned()) {
             Ok(chatbot) => chatbot,
-<<<<<<< HEAD
-            Err(()) => {
-                warn!("Error converting chatbot to string, user requested chatbot that is not available: {:?}", chatbot);
-                return HttpResponse::BadRequest().body("Chatbot not found. Consult the /availablechatbots endpoint for available chatbots.");
-=======
             Err(e) => {
                 warn!("Error converting chatbot to string, user requested chatbot that is not available: {:?}", e);
                 return HttpResponse::UnprocessableEntity().body("Chatbot not found. Consult the /availablechatbots endpoint for available chatbots.");
->>>>>>> 23d1123b
             }
         },
     };
@@ -300,7 +288,8 @@
         };
 
         // We have a Vec of StreamVariant, but we want a Vec of ChatCompletionRequestMessage.
-        let mut past_messages = help_convert_sv_ccrm(content, model_supports_images(chatbot));
+        let mut past_messages =
+            help_convert_sv_ccrm(content, model_supports_images(chatbot.clone()));
         let user_message = ChatCompletionRequestMessage::User(ChatCompletionRequestUserMessage {
             name: Some("user".to_string()),
             content: async_openai::types::ChatCompletionRequestUserMessageContent::Text(
@@ -1235,7 +1224,7 @@
 
             // The stream wants a vector of ChatCompletionRequestMessage, so we need to convert the StreamVariants to that.
             let all_oai_messages =
-                help_convert_sv_ccrm(all_messages, model_supports_images(chatbot));
+                help_convert_sv_ccrm(all_messages, model_supports_images(chatbot.clone()));
 
             trace!("All messages: {:?}", all_oai_messages);
 
