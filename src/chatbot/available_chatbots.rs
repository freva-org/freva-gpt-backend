use tracing::debug;

/// The list of available chatbots that the user can choose from.
/// The first one is the default chatbot.
pub static AVAILABLE_CHATBOTS: &[AvailableChatbots] = &[
<<<<<<< HEAD
    AvailableChatbots::OpenAI(OpenAIModels::gpt_5),
    AvailableChatbots::OpenAI(OpenAIModels::gpt_5_mini),
    AvailableChatbots::OpenAI(OpenAIModels::gpt_5_nano),
    AvailableChatbots::OpenAI(OpenAIModels::gpt_4o),
    AvailableChatbots::OpenAI(OpenAIModels::gpt_4o_mini),
    // AvailableChatbots::OpenAI(OpenAIModels::o1_mini), // In Beta, doesn't do streaming yet.
    AvailableChatbots::OpenAI(OpenAIModels::gpt_3_5_turbo),
    AvailableChatbots::OpenAI(OpenAIModels::o3_mini),
    AvailableChatbots::OpenAI(OpenAIModels::gpt_4_1),
=======
    AvailableChatbots::OpenAI(OpenAIModels::gpt_4_1), // New default model, better than 4o
>>>>>>> 2d1a5ee9
    AvailableChatbots::OpenAI(OpenAIModels::gpt_4_1_mini),
    AvailableChatbots::OpenAI(OpenAIModels::gpt_4_1_nano),
    AvailableChatbots::OpenAI(OpenAIModels::gpt_5), // Does not support streaming for non-verified organisations. Also uses a different paradigm for prompting.
    AvailableChatbots::OpenAI(OpenAIModels::gpt_5_mini),
    AvailableChatbots::OpenAI(OpenAIModels::gpt_5_nano),
    AvailableChatbots::OpenAI(OpenAIModels::o3),
    AvailableChatbots::OpenAI(OpenAIModels::o4_mini),
    AvailableChatbots::OpenAI(OpenAIModels::gpt_4o),
    AvailableChatbots::OpenAI(OpenAIModels::gpt_4o_mini),
    // AvailableChatbots::Ollama(OllamaModels::llama3_2_3B),
    // AvailableChatbots::Ollama(OllamaModels::llama3_1_70B),
    // AvailableChatbots::Ollama(OllamaModels::llama3_1_8B),
    // AvailableChatbots::Ollama(OllamaModels::llama3_groq_8B),
    // AvailableChatbots::Ollama(OllamaModels::gemma2),
    AvailableChatbots::Ollama(OllamaModels::qwen2_5_3B), // Only one active for development purposes. Will be expanded back after the 12th.
    // AvailableChatbots::Ollama(OllamaModels::qwen2_5_7B),
    // AvailableChatbots::Ollama(OllamaModels::qwen2_5_7B_tool),
    // AvailableChatbots::Ollama(OllamaModels::qwen2_5_32B),
    // AvailableChatbots::Google(GoogleModels::gemini_1_5_flash), // Not yet available in the EU.
    // AvailableChatbots::Ollama(OllamaModels::deepseek_r1_70b), // Doesn't support tool calls!.
    AvailableChatbots::Ollama(OllamaModels::deepseek_r1_32b_tools), // the community model, doesn't support tool calls yet, the community needs to work on it
    AvailableChatbots::Ollama(OllamaModels::qwq),
    AvailableChatbots::Ollama(OllamaModels::gpt_oss_20b), // OpenAI Open Source Model
];

/// The default chatbot that will be used when the user doesn't specify one.
/// It's always the first one in the list of available chatbots.
pub static DEFAULTCHATBOT: AvailableChatbots = AVAILABLE_CHATBOTS[0];

#[derive(Debug, Clone, Copy)]
pub enum AvailableChatbots {
    OpenAI(OpenAIModels),
    Ollama(OllamaModels),
    Google(GoogleModels),
}

// Implementing the conversion from the enum to a string
impl From<AvailableChatbots> for String {
    fn from(val: AvailableChatbots) -> Self {
        match val {
            AvailableChatbots::OpenAI(model) => match model {
                OpenAIModels::gpt_4o => "gpt-4o".to_string(),
                OpenAIModels::gpt_4o_mini => "gpt-4o-mini".to_string(),
                OpenAIModels::gpt_4_turbo => "gpt-4-turbo".to_string(),
                OpenAIModels::gpt_4_1 => "gpt-4.1".to_string(),
                OpenAIModels::gpt_4_1_mini => "gpt-4.1-mini".to_string(),
                OpenAIModels::gpt_4_1_nano => "gpt-4.1-nano".to_string(),
                OpenAIModels::gpt_5 => "gpt-5".to_string(),
                OpenAIModels::gpt_5_mini => "gpt-5-mini".to_string(),
                OpenAIModels::gpt_5_nano => "gpt-5-nano".to_string(),
<<<<<<< HEAD
=======
                OpenAIModels::o4_mini => "o4-mini".to_string(),
                OpenAIModels::o3 => "o3".to_string(),
>>>>>>> 2d1a5ee9
            },
            AvailableChatbots::Ollama(model) => match model {
                OllamaModels::llama3_2_3B => "llama3.2".to_string(),
                OllamaModels::llama3_1_70B => "llama3.1:70b".to_string(),
                OllamaModels::llama3_1_8B => "llama3.1:8b".to_string(),
                OllamaModels::llama3_groq_8B => "llama3-groq-tool-use".to_string(), // community model
                OllamaModels::gemma2 => "gemma2".to_string(),
                OllamaModels::qwen2_5_3B => "qwen2.5:3b".to_string(),
                OllamaModels::qwen2_5_7B => "qwen2.5".to_string(),
                OllamaModels::qwen2_5_7B_tool => "majx13/test".to_string(), // community model
                OllamaModels::qwen2_5_32B => "qwen2.5:32b".to_string(), // 72 is just too large for us to handle efficiently.
                OllamaModels::deepseek_r1_70b => "deepseek-r1:70b".to_string(), // For testing purposes.
                OllamaModels::deepseek_r1_32b_tools => "deepseek-r1:32b".to_string(), // The Qwen distill; technically capable of tool calling.
                OllamaModels::qwq => "qwq".to_string(), // Qwen but reasoning
                OllamaModels::gpt_oss_20b => "gpt-oss:20b".to_string(),
            },
            AvailableChatbots::Google(model) => match model {
                GoogleModels::gemini_1_5_flash => "gemini-1.5-flash".to_string(),
            },
        }
    }
}

// Implementing the conversion from a string to the enum
// This one is fallible, because the string might not be a valid chatbot.
impl TryInto<AvailableChatbots> for String {
    type Error = (); // We have just one error (invalid string), so we can use a unit type
    fn try_into(self) -> Result<AvailableChatbots, Self::Error> {
        // To be forwards compatible, instead of matching on the input string, we'll try out all the possibilities.
        // If any available chatbot to String matches the input string, we'll return that chatbot.
        // If none of them match, we'll return an error.
        for chatbot in AVAILABLE_CHATBOTS {
            if String::from(*chatbot) == self {
                return Ok(*chatbot);
            }
        }
        // No chatbot matched the input string, so we return an error.
        debug!("Invalid chatbot: {}", self);
        Err(())
    }
}

#[derive(Debug, Clone, Copy)]
pub enum OpenAIModels {
    #[allow(non_camel_case_types)] // Easier to read
    gpt_4o,
    #[allow(non_camel_case_types)]
    gpt_4o_mini,
    #[allow(non_camel_case_types)]
    gpt_4_turbo,
    #[allow(non_camel_case_types)]
    o4_mini,
    #[allow(non_camel_case_types)]
    o3,
    #[allow(non_camel_case_types)]
    gpt_4_1,
    #[allow(non_camel_case_types)]
    gpt_4_1_mini,
    #[allow(non_camel_case_types)]
    gpt_4_1_nano,
    #[allow(non_camel_case_types)]
    gpt_5,
    #[allow(non_camel_case_types)]
    gpt_5_mini,
    #[allow(non_camel_case_types)]
    gpt_5_nano,
}

#[derive(Debug, Clone, Copy)]
pub enum OllamaModels {
    #[allow(non_camel_case_types)]
    llama3_2_3B,
    #[allow(non_camel_case_types)]
    llama3_1_70B,
    #[allow(non_camel_case_types)]
    llama3_1_8B,
    #[allow(non_camel_case_types)]
    gemma2,
    #[allow(non_camel_case_types)]
    qwen2_5_3B,
    #[allow(non_camel_case_types)]
    qwen2_5_7B,
    #[allow(non_camel_case_types)]
    qwen2_5_7B_tool,
    #[allow(non_camel_case_types)]
    qwen2_5_32B,
    #[allow(non_camel_case_types)]
    llama3_groq_8B,
    #[allow(non_camel_case_types)]
    deepseek_r1_70b,
    #[allow(non_camel_case_types)]
    deepseek_r1_32b_tools,
    #[allow(non_camel_case_types)]
    qwq,
    #[allow(non_camel_case_types)]
    gpt_oss_20b,
}

#[derive(Debug, Clone, Copy)]
pub enum GoogleModels {
    #[allow(non_camel_case_types)]
    gemini_1_5_flash,
}

// Characteristics: Some models have different ways to interact with the API (because the API is not properly defined).
// These are just a few functions to properly record the differences between the models.

/// Some models, most of the qwen family, use a response with no choice in the choice field to denote that the stream should be ended, if used through the async-openai API.
/// If a model does this, it should return true, otherwise false.
pub const fn model_ends_on_no_choice(model: AvailableChatbots) -> bool {
    match model {
        AvailableChatbots::Ollama(
            OllamaModels::qwen2_5_3B
            | OllamaModels::qwen2_5_7B
            | OllamaModels::qwen2_5_7B_tool
            | OllamaModels::qwen2_5_32B,
        ) => true,
        // | AvailableChatbots::Ollama(OllamaModels::qwq) => true, // Test this!
        _ => false,
    }
}

/// Some models are capable of recieving Images and encoding them for them to understand.
/// They can be given the gernerated image as a base64 string in the prompt.
pub const fn model_supports_images(model: AvailableChatbots) -> bool {
    match model {
        AvailableChatbots::OpenAI(
            OpenAIModels::gpt_5
            | OpenAIModels::gpt_5_mini
            | OpenAIModels::gpt_5_nano
            | OpenAIModels::gpt_4o
            | OpenAIModels::gpt_4o_mini
            | OpenAIModels::gpt_4_1
            | OpenAIModels::gpt_4_1_mini
            | OpenAIModels::gpt_4_1_nano
<<<<<<< HEAD
            | OpenAIModels::gpt_5
            | OpenAIModels::gpt_5_mini
            | OpenAIModels::gpt_5_nano,
=======
            | OpenAIModels::gpt_4_turbo
            | OpenAIModels::o4_mini
            | OpenAIModels::o3,
>>>>>>> 2d1a5ee9
        ) => true,
        _ => false, // Update this when more models support images.
    }
}

/// Some OpenAI Models are reasoning models and the parameters have different names.
pub const fn model_is_reasoning(model: AvailableChatbots) -> bool {
    matches!(
        model,
        AvailableChatbots::OpenAI(
            OpenAIModels::o4_mini
                | OpenAIModels::o3
                | OpenAIModels::gpt_5
                | OpenAIModels::gpt_5_mini
                | OpenAIModels::gpt_5_nano
        )
    )
}

/// The new GPT-5 models expect different prompting, so we'll need to change the prompt based on whether or not a model is GPT-5-like.
pub const fn model_is_gpt_5(model: AvailableChatbots) -> bool {
    matches!(
        model,
        AvailableChatbots::OpenAI(
            OpenAIModels::gpt_5 | OpenAIModels::gpt_5_mini | OpenAIModels::gpt_5_nano,
        )
    )
}<|MERGE_RESOLUTION|>--- conflicted
+++ resolved
@@ -3,19 +3,7 @@
 /// The list of available chatbots that the user can choose from.
 /// The first one is the default chatbot.
 pub static AVAILABLE_CHATBOTS: &[AvailableChatbots] = &[
-<<<<<<< HEAD
-    AvailableChatbots::OpenAI(OpenAIModels::gpt_5),
-    AvailableChatbots::OpenAI(OpenAIModels::gpt_5_mini),
-    AvailableChatbots::OpenAI(OpenAIModels::gpt_5_nano),
-    AvailableChatbots::OpenAI(OpenAIModels::gpt_4o),
-    AvailableChatbots::OpenAI(OpenAIModels::gpt_4o_mini),
-    // AvailableChatbots::OpenAI(OpenAIModels::o1_mini), // In Beta, doesn't do streaming yet.
-    AvailableChatbots::OpenAI(OpenAIModels::gpt_3_5_turbo),
-    AvailableChatbots::OpenAI(OpenAIModels::o3_mini),
-    AvailableChatbots::OpenAI(OpenAIModels::gpt_4_1),
-=======
     AvailableChatbots::OpenAI(OpenAIModels::gpt_4_1), // New default model, better than 4o
->>>>>>> 2d1a5ee9
     AvailableChatbots::OpenAI(OpenAIModels::gpt_4_1_mini),
     AvailableChatbots::OpenAI(OpenAIModels::gpt_4_1_nano),
     AvailableChatbots::OpenAI(OpenAIModels::gpt_5), // Does not support streaming for non-verified organisations. Also uses a different paradigm for prompting.
@@ -66,11 +54,8 @@
                 OpenAIModels::gpt_5 => "gpt-5".to_string(),
                 OpenAIModels::gpt_5_mini => "gpt-5-mini".to_string(),
                 OpenAIModels::gpt_5_nano => "gpt-5-nano".to_string(),
-<<<<<<< HEAD
-=======
                 OpenAIModels::o4_mini => "o4-mini".to_string(),
                 OpenAIModels::o3 => "o3".to_string(),
->>>>>>> 2d1a5ee9
             },
             AvailableChatbots::Ollama(model) => match model {
                 OllamaModels::llama3_2_3B => "llama3.2".to_string(),
@@ -205,16 +190,7 @@
             | OpenAIModels::gpt_4o_mini
             | OpenAIModels::gpt_4_1
             | OpenAIModels::gpt_4_1_mini
-            | OpenAIModels::gpt_4_1_nano
-<<<<<<< HEAD
-            | OpenAIModels::gpt_5
-            | OpenAIModels::gpt_5_mini
-            | OpenAIModels::gpt_5_nano,
-=======
-            | OpenAIModels::gpt_4_turbo
-            | OpenAIModels::o4_mini
-            | OpenAIModels::o3,
->>>>>>> 2d1a5ee9
+            | OpenAIModels::gpt_4_1_nano,
         ) => true,
         _ => false, // Update this when more models support images.
     }
