use once_cell::sync::Lazy;
use tracing::{debug, error, info, trace, warn};

/// The list of available chatbots that the user can choose from.
/// The first one is the default chatbot.
<<<<<<< HEAD
pub static AVAILABLE_CHATBOTS: Lazy<Vec<AvailableChatbots>> = Lazy::new(|| {
    let chatbots = get_available_chatbots_from_litellm_file();
    if chatbots.is_empty() {
        error!("No available chatbots found in the LiteLLM file. Please check the configuration.");
        eprintln!("Error: No available chatbots found in the LiteLLM file. Please check the configuration.");
        std::process::exit(1); // This is fatal because we can't run without any chatbots.
                               // But because it's in a lazy static, exiting is not a problem; it will never do it "in production", but before.
    }
    info!("Available chatbots: {:?}", chatbots);
    chatbots
});

/// Because we want a single source of truth for the available chatbots, we will read them from the file where LiteLLM stores them.
/// This is a yaml file, but I'll just read it as a string and parse it manually.
fn get_available_chatbots_from_litellm_file() -> Vec<AvailableChatbots> {
    // For now, we can just include the file, but later we might want to read it instead.
    let file_content = include_str!("../../litellm_config.yaml");

    // We are looking for lines that contain "model_name" and then want to extract the model name,
    // which is after that in quotes.
    // Example: \t - model_name: "qwen2_5_0b_instruct"
    let mut chatbots = Vec::new();
    for line in file_content.lines() {
        trace!("Processing line: {}", line);
        // In order to respsect commenting out, we will only look for lines that start with only spaces and maybe a dash.
        let line = line.trim_matches(|c: char| c == '-' || c.is_whitespace());
        if line.starts_with("model_name:") {
            // Expect the model name to be in quotes, and those quotes are the only thing on the line.
            if let Some(start) = line.find('"') {
                if let Some(end) = line.rfind('"') {
                    let model_name = line[start + 1..end].trim().to_string();
                    if !model_name.is_empty() {
                        chatbots.push(AvailableChatbots(model_name));
                    } else {
                        warn!("Found an empty model name in the LiteLLM file. Skipping it.");
                    }
                } else {
                    warn!("Found a line with model_name but no closing quote, skipping it.");
                }
            } else {
                warn!("Found a line with model_name but no opening quote, skipping it.");
            }
        } // Those lines that don't contain "model_name" are ignored.
    }
    if chatbots.is_empty() {
        error!("No valid chatbots found in the LiteLLM file.");
    }
    chatbots
}
=======
pub static AVAILABLE_CHATBOTS: &[AvailableChatbots] = &[
    AvailableChatbots::OpenAI(OpenAIModels::gpt_4_1), // New default model, better than 4o
    AvailableChatbots::OpenAI(OpenAIModels::gpt_4_1_mini),
    AvailableChatbots::OpenAI(OpenAIModels::gpt_4_1_nano),
    AvailableChatbots::OpenAI(OpenAIModels::gpt_5), // Does not support streaming for non-verified organisations. Also uses a different paradigm for prompting.
    AvailableChatbots::OpenAI(OpenAIModels::gpt_5_mini),
    AvailableChatbots::OpenAI(OpenAIModels::gpt_5_nano),
    AvailableChatbots::OpenAI(OpenAIModels::o3),
    AvailableChatbots::OpenAI(OpenAIModels::o4_mini),
    AvailableChatbots::OpenAI(OpenAIModels::gpt_4o),
    AvailableChatbots::OpenAI(OpenAIModels::gpt_4o_mini),
    // AvailableChatbots::Ollama(OllamaModels::llama3_2_3B),
    // AvailableChatbots::Ollama(OllamaModels::llama3_1_70B),
    // AvailableChatbots::Ollama(OllamaModels::llama3_1_8B),
    // AvailableChatbots::Ollama(OllamaModels::llama3_groq_8B),
    // AvailableChatbots::Ollama(OllamaModels::gemma2),
    AvailableChatbots::Ollama(OllamaModels::qwen2_5_3B), // Only one active for development purposes. Will be expanded back after the 12th.
    // AvailableChatbots::Ollama(OllamaModels::qwen2_5_7B),
    // AvailableChatbots::Ollama(OllamaModels::qwen2_5_7B_tool),
    // AvailableChatbots::Ollama(OllamaModels::qwen2_5_32B),
    // AvailableChatbots::Google(GoogleModels::gemini_1_5_flash), // Not yet available in the EU.
    // AvailableChatbots::Ollama(OllamaModels::deepseek_r1_70b), // Doesn't support tool calls!.
    AvailableChatbots::Ollama(OllamaModels::deepseek_r1_32b_tools), // the community model, doesn't support tool calls yet, the community needs to work on it
    AvailableChatbots::Ollama(OllamaModels::qwq),
    AvailableChatbots::Ollama(OllamaModels::gpt_oss_20b), // OpenAI Open Source Model
];
>>>>>>> aa0e9680

/// The default chatbot that will be used when the user doesn't specify one.
/// It's always the first one in the list of available chatbots.
pub static DEFAULTCHATBOT: Lazy<AvailableChatbots> = Lazy::new(|| {
    let first = AVAILABLE_CHATBOTS.first();
    if let Some(chatbot) = first {
        chatbot.clone()
    } else {
        error!("No default chatbot found. Please check the configuration.");
        eprintln!("Error: No default chatbot found. Please check the configuration.");
        std::process::exit(1); // This technically should never happen, but just in case.
    }
});

#[derive(Debug, Clone)]
pub struct AvailableChatbots(pub String);

impl From<AvailableChatbots> for String {
    fn from(val: AvailableChatbots) -> Self {
<<<<<<< HEAD
        // We can just return the inner string, as it is already a String.
        val.0
=======
        match val {
            AvailableChatbots::OpenAI(model) => match model {
                OpenAIModels::gpt_4o => "gpt-4o".to_string(),
                OpenAIModels::gpt_4o_mini => "gpt-4o-mini".to_string(),
                OpenAIModels::gpt_4_turbo => "gpt-4-turbo".to_string(),
                OpenAIModels::gpt_4_1 => "gpt-4.1".to_string(),
                OpenAIModels::gpt_4_1_mini => "gpt-4.1-mini".to_string(),
                OpenAIModels::gpt_4_1_nano => "gpt-4.1-nano".to_string(),
                OpenAIModels::gpt_5 => "gpt-5".to_string(),
                OpenAIModels::gpt_5_mini => "gpt-5-mini".to_string(),
                OpenAIModels::gpt_5_nano => "gpt-5-nano".to_string(),
                OpenAIModels::o4_mini => "o4-mini".to_string(),
                OpenAIModels::o3 => "o3".to_string(),
            },
            AvailableChatbots::Ollama(model) => match model {
                OllamaModels::llama3_2_3B => "llama3.2".to_string(),
                OllamaModels::llama3_1_70B => "llama3.1:70b".to_string(),
                OllamaModels::llama3_1_8B => "llama3.1:8b".to_string(),
                OllamaModels::llama3_groq_8B => "llama3-groq-tool-use".to_string(), // community model
                OllamaModels::gemma2 => "gemma2".to_string(),
                OllamaModels::qwen2_5_3B => "qwen2.5:3b".to_string(),
                OllamaModels::qwen2_5_7B => "qwen2.5".to_string(),
                OllamaModels::qwen2_5_7B_tool => "majx13/test".to_string(), // community model
                OllamaModels::qwen2_5_32B => "qwen2.5:32b".to_string(), // 72 is just too large for us to handle efficiently.
                OllamaModels::deepseek_r1_70b => "deepseek-r1:70b".to_string(), // For testing purposes.
                OllamaModels::deepseek_r1_32b_tools => "deepseek-r1:32b".to_string(), // The Qwen distill; technically capable of tool calling.
                OllamaModels::qwq => "qwq".to_string(), // Qwen but reasoning
                OllamaModels::gpt_oss_20b => "gpt-oss:20b".to_string(),
            },
            AvailableChatbots::Google(model) => match model {
                GoogleModels::gemini_1_5_flash => "gemini-1.5-flash".to_string(),
            },
        }
>>>>>>> aa0e9680
    }
}

// Implementing the conversion from a string to the enum
// This one is fallible, because the string might not be a valid chatbot.
impl TryInto<AvailableChatbots> for String {
    type Error = (); // We have just one error (invalid string), so we can use a unit type
    fn try_into(self) -> Result<AvailableChatbots, Self::Error> {
        // To be forwards compatible, instead of matching on the input string, we'll try out all the possibilities.
        // If any available chatbot to String matches the input string, we'll return that chatbot.
        // If none of them match, we'll return an error.
        for chatbot in AVAILABLE_CHATBOTS.iter() {
            if String::from(chatbot.clone()) == self {
                return Ok(chatbot.clone());
            }
        }
        // No chatbot matched the input string, so we return an error.
        debug!("Invalid chatbot: {}", self);
        Err(())
    }
}

<<<<<<< HEAD
=======
#[derive(Debug, Clone, Copy)]
pub enum OpenAIModels {
    #[allow(non_camel_case_types)] // Easier to read
    gpt_4o,
    #[allow(non_camel_case_types)]
    gpt_4o_mini,
    #[allow(non_camel_case_types)]
    gpt_4_turbo,
    #[allow(non_camel_case_types)]
    o4_mini,
    #[allow(non_camel_case_types)]
    o3,
    #[allow(non_camel_case_types)]
    gpt_4_1,
    #[allow(non_camel_case_types)]
    gpt_4_1_mini,
    #[allow(non_camel_case_types)]
    gpt_4_1_nano,
    #[allow(non_camel_case_types)]
    gpt_5,
    #[allow(non_camel_case_types)]
    gpt_5_mini,
    #[allow(non_camel_case_types)]
    gpt_5_nano,
}

#[derive(Debug, Clone, Copy)]
pub enum OllamaModels {
    #[allow(non_camel_case_types)]
    llama3_2_3B,
    #[allow(non_camel_case_types)]
    llama3_1_70B,
    #[allow(non_camel_case_types)]
    llama3_1_8B,
    #[allow(non_camel_case_types)]
    gemma2,
    #[allow(non_camel_case_types)]
    qwen2_5_3B,
    #[allow(non_camel_case_types)]
    qwen2_5_7B,
    #[allow(non_camel_case_types)]
    qwen2_5_7B_tool,
    #[allow(non_camel_case_types)]
    qwen2_5_32B,
    #[allow(non_camel_case_types)]
    llama3_groq_8B,
    #[allow(non_camel_case_types)]
    deepseek_r1_70b,
    #[allow(non_camel_case_types)]
    deepseek_r1_32b_tools,
    #[allow(non_camel_case_types)]
    qwq,
    #[allow(non_camel_case_types)]
    gpt_oss_20b,
}

#[derive(Debug, Clone, Copy)]
pub enum GoogleModels {
    #[allow(non_camel_case_types)]
    gemini_1_5_flash,
}

>>>>>>> aa0e9680
// Characteristics: Some models have different ways to interact with the API (because the API is not properly defined).
// These are just a few functions to properly record the differences between the models.

/// Some models, most of the qwen family, use a response with no choice in the choice field to denote that the stream should be ended, if used through the async-openai API.
/// If a model does this, it should return true, otherwise false.
///
/// Technically, LiteLLM should fix this, but just to be sure, we will keep this function here.
pub fn model_ends_on_no_choice(model: AvailableChatbots) -> bool {
    matches!(model, AvailableChatbots(model_name) if model_name.starts_with("qwen2_5"))
}

/// Some models are capable of recieving Images and encoding them for them to understand.
/// They can be given the gernerated image as a base64 string in the prompt.
pub fn model_supports_images(model: AvailableChatbots) -> bool {
    match model {
<<<<<<< HEAD
        // The new system only identifies the models by their name, so we will just check the name.
        AvailableChatbots(ref model_name)
            if model_name.starts_with("gpt-4o") || model_name.starts_with("gpt-4.1") =>
        {
            true
        }
        _ => false,
=======
        AvailableChatbots::OpenAI(
            OpenAIModels::gpt_5
            | OpenAIModels::gpt_5_mini
            | OpenAIModels::gpt_5_nano
            | OpenAIModels::gpt_4o
            | OpenAIModels::gpt_4o_mini
            | OpenAIModels::gpt_4_1
            | OpenAIModels::gpt_4_1_mini
            | OpenAIModels::gpt_4_1_nano,
        ) => true,
        _ => false, // Update this when more models support images.
>>>>>>> aa0e9680
    }
}

/// Some OpenAI Models are reasoning models and the parameters have different names.
pub const fn model_is_reasoning(model: AvailableChatbots) -> bool {
    matches!(
        model,
        AvailableChatbots::OpenAI(
            OpenAIModels::o4_mini
                | OpenAIModels::o3
                | OpenAIModels::gpt_5
                | OpenAIModels::gpt_5_mini
                | OpenAIModels::gpt_5_nano
        )
    )
}

/// The new GPT-5 models expect different prompting, so we'll need to change the prompt based on whether or not a model is GPT-5-like.
pub const fn model_is_gpt_5(model: AvailableChatbots) -> bool {
    matches!(
        model,
        AvailableChatbots::OpenAI(
            OpenAIModels::gpt_5 | OpenAIModels::gpt_5_mini | OpenAIModels::gpt_5_nano,
        )
    )
}<|MERGE_RESOLUTION|>--- conflicted
+++ resolved
@@ -3,7 +3,6 @@
 
 /// The list of available chatbots that the user can choose from.
 /// The first one is the default chatbot.
-<<<<<<< HEAD
 pub static AVAILABLE_CHATBOTS: Lazy<Vec<AvailableChatbots>> = Lazy::new(|| {
     let chatbots = get_available_chatbots_from_litellm_file();
     if chatbots.is_empty() {
@@ -53,34 +52,6 @@
     }
     chatbots
 }
-=======
-pub static AVAILABLE_CHATBOTS: &[AvailableChatbots] = &[
-    AvailableChatbots::OpenAI(OpenAIModels::gpt_4_1), // New default model, better than 4o
-    AvailableChatbots::OpenAI(OpenAIModels::gpt_4_1_mini),
-    AvailableChatbots::OpenAI(OpenAIModels::gpt_4_1_nano),
-    AvailableChatbots::OpenAI(OpenAIModels::gpt_5), // Does not support streaming for non-verified organisations. Also uses a different paradigm for prompting.
-    AvailableChatbots::OpenAI(OpenAIModels::gpt_5_mini),
-    AvailableChatbots::OpenAI(OpenAIModels::gpt_5_nano),
-    AvailableChatbots::OpenAI(OpenAIModels::o3),
-    AvailableChatbots::OpenAI(OpenAIModels::o4_mini),
-    AvailableChatbots::OpenAI(OpenAIModels::gpt_4o),
-    AvailableChatbots::OpenAI(OpenAIModels::gpt_4o_mini),
-    // AvailableChatbots::Ollama(OllamaModels::llama3_2_3B),
-    // AvailableChatbots::Ollama(OllamaModels::llama3_1_70B),
-    // AvailableChatbots::Ollama(OllamaModels::llama3_1_8B),
-    // AvailableChatbots::Ollama(OllamaModels::llama3_groq_8B),
-    // AvailableChatbots::Ollama(OllamaModels::gemma2),
-    AvailableChatbots::Ollama(OllamaModels::qwen2_5_3B), // Only one active for development purposes. Will be expanded back after the 12th.
-    // AvailableChatbots::Ollama(OllamaModels::qwen2_5_7B),
-    // AvailableChatbots::Ollama(OllamaModels::qwen2_5_7B_tool),
-    // AvailableChatbots::Ollama(OllamaModels::qwen2_5_32B),
-    // AvailableChatbots::Google(GoogleModels::gemini_1_5_flash), // Not yet available in the EU.
-    // AvailableChatbots::Ollama(OllamaModels::deepseek_r1_70b), // Doesn't support tool calls!.
-    AvailableChatbots::Ollama(OllamaModels::deepseek_r1_32b_tools), // the community model, doesn't support tool calls yet, the community needs to work on it
-    AvailableChatbots::Ollama(OllamaModels::qwq),
-    AvailableChatbots::Ollama(OllamaModels::gpt_oss_20b), // OpenAI Open Source Model
-];
->>>>>>> aa0e9680
 
 /// The default chatbot that will be used when the user doesn't specify one.
 /// It's always the first one in the list of available chatbots.
@@ -100,44 +71,8 @@
 
 impl From<AvailableChatbots> for String {
     fn from(val: AvailableChatbots) -> Self {
-<<<<<<< HEAD
         // We can just return the inner string, as it is already a String.
         val.0
-=======
-        match val {
-            AvailableChatbots::OpenAI(model) => match model {
-                OpenAIModels::gpt_4o => "gpt-4o".to_string(),
-                OpenAIModels::gpt_4o_mini => "gpt-4o-mini".to_string(),
-                OpenAIModels::gpt_4_turbo => "gpt-4-turbo".to_string(),
-                OpenAIModels::gpt_4_1 => "gpt-4.1".to_string(),
-                OpenAIModels::gpt_4_1_mini => "gpt-4.1-mini".to_string(),
-                OpenAIModels::gpt_4_1_nano => "gpt-4.1-nano".to_string(),
-                OpenAIModels::gpt_5 => "gpt-5".to_string(),
-                OpenAIModels::gpt_5_mini => "gpt-5-mini".to_string(),
-                OpenAIModels::gpt_5_nano => "gpt-5-nano".to_string(),
-                OpenAIModels::o4_mini => "o4-mini".to_string(),
-                OpenAIModels::o3 => "o3".to_string(),
-            },
-            AvailableChatbots::Ollama(model) => match model {
-                OllamaModels::llama3_2_3B => "llama3.2".to_string(),
-                OllamaModels::llama3_1_70B => "llama3.1:70b".to_string(),
-                OllamaModels::llama3_1_8B => "llama3.1:8b".to_string(),
-                OllamaModels::llama3_groq_8B => "llama3-groq-tool-use".to_string(), // community model
-                OllamaModels::gemma2 => "gemma2".to_string(),
-                OllamaModels::qwen2_5_3B => "qwen2.5:3b".to_string(),
-                OllamaModels::qwen2_5_7B => "qwen2.5".to_string(),
-                OllamaModels::qwen2_5_7B_tool => "majx13/test".to_string(), // community model
-                OllamaModels::qwen2_5_32B => "qwen2.5:32b".to_string(), // 72 is just too large for us to handle efficiently.
-                OllamaModels::deepseek_r1_70b => "deepseek-r1:70b".to_string(), // For testing purposes.
-                OllamaModels::deepseek_r1_32b_tools => "deepseek-r1:32b".to_string(), // The Qwen distill; technically capable of tool calling.
-                OllamaModels::qwq => "qwq".to_string(), // Qwen but reasoning
-                OllamaModels::gpt_oss_20b => "gpt-oss:20b".to_string(),
-            },
-            AvailableChatbots::Google(model) => match model {
-                GoogleModels::gemini_1_5_flash => "gemini-1.5-flash".to_string(),
-            },
-        }
->>>>>>> aa0e9680
     }
 }
 
@@ -160,71 +95,6 @@
     }
 }
 
-<<<<<<< HEAD
-=======
-#[derive(Debug, Clone, Copy)]
-pub enum OpenAIModels {
-    #[allow(non_camel_case_types)] // Easier to read
-    gpt_4o,
-    #[allow(non_camel_case_types)]
-    gpt_4o_mini,
-    #[allow(non_camel_case_types)]
-    gpt_4_turbo,
-    #[allow(non_camel_case_types)]
-    o4_mini,
-    #[allow(non_camel_case_types)]
-    o3,
-    #[allow(non_camel_case_types)]
-    gpt_4_1,
-    #[allow(non_camel_case_types)]
-    gpt_4_1_mini,
-    #[allow(non_camel_case_types)]
-    gpt_4_1_nano,
-    #[allow(non_camel_case_types)]
-    gpt_5,
-    #[allow(non_camel_case_types)]
-    gpt_5_mini,
-    #[allow(non_camel_case_types)]
-    gpt_5_nano,
-}
-
-#[derive(Debug, Clone, Copy)]
-pub enum OllamaModels {
-    #[allow(non_camel_case_types)]
-    llama3_2_3B,
-    #[allow(non_camel_case_types)]
-    llama3_1_70B,
-    #[allow(non_camel_case_types)]
-    llama3_1_8B,
-    #[allow(non_camel_case_types)]
-    gemma2,
-    #[allow(non_camel_case_types)]
-    qwen2_5_3B,
-    #[allow(non_camel_case_types)]
-    qwen2_5_7B,
-    #[allow(non_camel_case_types)]
-    qwen2_5_7B_tool,
-    #[allow(non_camel_case_types)]
-    qwen2_5_32B,
-    #[allow(non_camel_case_types)]
-    llama3_groq_8B,
-    #[allow(non_camel_case_types)]
-    deepseek_r1_70b,
-    #[allow(non_camel_case_types)]
-    deepseek_r1_32b_tools,
-    #[allow(non_camel_case_types)]
-    qwq,
-    #[allow(non_camel_case_types)]
-    gpt_oss_20b,
-}
-
-#[derive(Debug, Clone, Copy)]
-pub enum GoogleModels {
-    #[allow(non_camel_case_types)]
-    gemini_1_5_flash,
-}
-
->>>>>>> aa0e9680
 // Characteristics: Some models have different ways to interact with the API (because the API is not properly defined).
 // These are just a few functions to properly record the differences between the models.
 
@@ -240,50 +110,24 @@
 /// They can be given the gernerated image as a base64 string in the prompt.
 pub fn model_supports_images(model: AvailableChatbots) -> bool {
     match model {
-<<<<<<< HEAD
         // The new system only identifies the models by their name, so we will just check the name.
         AvailableChatbots(ref model_name)
-            if model_name.starts_with("gpt-4o") || model_name.starts_with("gpt-4.1") =>
+            if model_name.starts_with("gpt-4o")
+                || model_name.starts_with("gpt-5")
+                || model_name.starts_with("gpt-4.1") =>
         {
             true
         }
         _ => false,
-=======
-        AvailableChatbots::OpenAI(
-            OpenAIModels::gpt_5
-            | OpenAIModels::gpt_5_mini
-            | OpenAIModels::gpt_5_nano
-            | OpenAIModels::gpt_4o
-            | OpenAIModels::gpt_4o_mini
-            | OpenAIModels::gpt_4_1
-            | OpenAIModels::gpt_4_1_mini
-            | OpenAIModels::gpt_4_1_nano,
-        ) => true,
-        _ => false, // Update this when more models support images.
->>>>>>> aa0e9680
     }
 }
 
 /// Some OpenAI Models are reasoning models and the parameters have different names.
-pub const fn model_is_reasoning(model: AvailableChatbots) -> bool {
-    matches!(
-        model,
-        AvailableChatbots::OpenAI(
-            OpenAIModels::o4_mini
-                | OpenAIModels::o3
-                | OpenAIModels::gpt_5
-                | OpenAIModels::gpt_5_mini
-                | OpenAIModels::gpt_5_nano
-        )
-    )
+pub fn model_is_reasoning(model: AvailableChatbots) -> bool {
+    model.0.starts_with("o3") || model.0.starts_with("o4") || model.0.starts_with("gpt-5")
 }
 
 /// The new GPT-5 models expect different prompting, so we'll need to change the prompt based on whether or not a model is GPT-5-like.
-pub const fn model_is_gpt_5(model: AvailableChatbots) -> bool {
-    matches!(
-        model,
-        AvailableChatbots::OpenAI(
-            OpenAIModels::gpt_5 | OpenAIModels::gpt_5_mini | OpenAIModels::gpt_5_nano,
-        )
-    )
+pub fn model_is_gpt_5(model: AvailableChatbots) -> bool {
+    model.0.starts_with("gpt-5")
 }