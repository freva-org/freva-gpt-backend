--- conflicted
+++ resolved
@@ -9,20 +9,13 @@
 use strum::VariantNames;
 use tracing::{debug, trace};
 
-<<<<<<< HEAD
-use crate::chatbot::{
-    available_chatbots_endpoint::AVAILABLE_CHATBOTS_ENDPOINT_DOCS, get_thread::GET_THREAD_DOCS,
-    mongodb::get_user_threads::GET_USER_THREADS_DOCS, stop::STOP_DOCS,
-    stream_response::STREAM_RESPONSE_DOCS, types::StreamVariant,
-=======
 use crate::{
     auth::AUTHORIZE_OR_FAIL_FN_DOCS,
     chatbot::{
         available_chatbots_endpoint::AVAILABLE_CHATBOTS_ENDPOINT_DOCS, get_thread::GET_THREAD_DOCS,
-        get_user_threads::GET_USER_THREADS_DOCS, stop::STOP_DOCS,
+        mongodb::get_user_threads::GET_USER_THREADS_DOCS, stop::STOP_DOCS,
         stream_response::STREAM_RESPONSE_DOCS, types::StreamVariant,
     },
->>>>>>> 4d171b18
 };
 
 /// The valid methods for an endpoint.
