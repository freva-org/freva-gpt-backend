// This file is for executing the MCP tool call.

<<<<<<< HEAD
use rust_mcp_sdk::{
    schema::{CallToolRequestParams, CallToolResultContentItem},
    McpClient,
};
use serde_json::{Map, Value};
=======
use rmcp::model::{CallToolRequestParam, RawContent};
>>>>>>> 6fc954a5
use tracing::{debug, trace, warn};

use crate::tool_calls::mcp::ALL_MCP_CLIENTS;

/// Tries to execute a tool call on the MCP servers.
/// If it fails, it returns an error.
pub async fn try_execute_mcp_tool_call(
    func_name: String,
    arguments: Option<Map<String, Value>>,
) -> Result<String, String> {
    // We first need to instantiate all MCP clients to find the one that has the function.

    let mut result = None;
    for client in ALL_MCP_CLIENTS.force().await.iter() {
        // each client first needs to be initialized.

        {
            // Now we can try to call the function on the client.
            // For that we first need to check if the client has the function.
            let tool_list = match client.list_tools(None).await {
                Ok(tools) => tools,
                Err(e) => {
                    tracing::error!("Failed to list tools for MCP client: {}", e);
                    continue; // Skip to the next client if this one fails.
                }
            };
            trace!("MCP client listed tools: {:?}", tool_list);

            // TODO: The MCP specifies that the return type of the tool listing is pagenated, so we might need to handle that for larger servers.
            // For now, we'll just assume that all tools are returned in one go.
            if let Some(cursor) = tool_list.next_cursor {
                warn!("The MCP client returned a cursor for the tool list implying there are more tools than we can see, which is not yet supported. The cursor is: {}", cursor);
            }

            let tools = tool_list.tools;

            // Now we can check if the function is in the list of tools.
            if !tools.iter().any(|tool| tool.name == func_name) {
                debug!("MCP client does not have the function '{}'.", func_name);
                continue; // Skip to the next client if this one doesn't have the function.
            }

            // Now that we know that the client has the function, we can call it.

            let request = CallToolRequestParam {
                name: func_name.clone().into(),
                arguments: arguments.clone(),
            };

            match client.call_tool(request).await {
                // match client.call_tool(request).await {
                Ok(call_result) => {
                    // The MCP client returns a result that we can use.
                    if !matches!(call_result.is_error, Some(false)) {
                        warn!(
                            "MCP client returned an error for function '{func_name}': {:?}",
                            call_result
                        );
                    }

                    // The content of the call result is the output of the function.
                    // It has a few different variants, but we currently only support the string variant.
                    let content = call_result.content;
                    debug!(
                        "MCP client returned content for function '{func_name}': {:?}",
                        content
                    );

                    let mut output = String::new();
                    for item in content {
                        if let RawContent::Text(s) = item.raw {
                            output.push_str(&s.text);
                            output.push('\n'); // Add a newline for each text item.
                        } else {
                            warn!(
                                    "MCP client returned unsupported content type for function '{func_name}': {:?}",
                                    item
                                );
                        }
                    }
                    // That's it, just return the output.
                    result = Some(output);
                    break;
                }
                Err(e) => {
                    warn!("Failed to call tool '{func_name}' on MCP client: {e}");
                    continue; // Skip to the next client if this one fails.
                }
            };
        }
    }

    match result {
        None => {
            warn!(
                "No MCP client was able to execute the function '{}'.",
                func_name
            );
            Err(format!(
                "No MCP client was able to execute the function '{func_name}'."
            ))
        }
        Some(output) => {
            debug!(
                "MCP client successfully executed the function '{}'.",
                func_name
            );
            Ok(output)
        }
    }
}<|MERGE_RESOLUTION|>--- conflicted
+++ resolved
@@ -1,14 +1,6 @@
 // This file is for executing the MCP tool call.
 
-<<<<<<< HEAD
-use rust_mcp_sdk::{
-    schema::{CallToolRequestParams, CallToolResultContentItem},
-    McpClient,
-};
-use serde_json::{Map, Value};
-=======
 use rmcp::model::{CallToolRequestParam, RawContent};
->>>>>>> 6fc954a5
 use tracing::{debug, trace, warn};
 
 use crate::tool_calls::mcp::ALL_MCP_CLIENTS;
