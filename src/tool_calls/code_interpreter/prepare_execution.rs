--- conflicted
+++ resolved
@@ -397,11 +397,7 @@
     // Loop over all lines. If one starts with "SyntaxError", we'll return it.
     let mut synerr_line = None;
     for line in output.lines() {
-<<<<<<< HEAD
-        if line.starts_with("SyntaxError") || line.starts_with("IndentationError"){
-=======
         if line.starts_with("SyntaxError") || line.starts_with("IndentationError") {
->>>>>>> aa0e9680
             synerr_line = Some(line);
             break;
         }
