--- conflicted
+++ resolved
@@ -48,10 +48,6 @@
 #Freva requires a file to be located there, tecnically it needs to be a cert file, but this should work for now
 RUN touch /opt/conda/envs/env/freva/freva.crt
 
-<<<<<<< HEAD
-# Move over the source code
-COPY src /app/src
-
 # set up CrocoDash and CESM
 # set up git email and user name
 RUN git config --global user.email "freva@dkrz.de"
@@ -69,8 +65,6 @@
 RUN ./CESM/bin/git-fleximod -C /app/CESM/ update
 ENV CIME_MACHINE="ubuntu-latest"
 
-=======
->>>>>>> bdbbf8e2
 # DEBUG: Crashes the build with info about the python environment that will be used.
 # ENV PYO3_PRINT_CONFIG 1
 
