--- conflicted
+++ resolved
@@ -45,7 +45,6 @@
 ENV PATH /opt/conda/envs/env/bin/:$PATH
 ENV LD_LIBRARY_PATH /opt/conda/envs/env/lib/:$PATH
 
-<<<<<<< HEAD
 #Freva requires a file to be located there, tecnically it needs to be a cert file, but this should work for now
 RUN touch /opt/conda/envs/env/freva/freva.crt
 
@@ -72,8 +71,6 @@
 RUN unzip /app/gebco_2024.zip -d /app/CrocoDash/inputs/gebco
 RUN rm /app/gebco_2024.zip
 
-=======
->>>>>>> c3ba610a
 # DEBUG: Crashes the build with info about the python environment that will be used.
 # ENV PYO3_PRINT_CONFIG 1
 
