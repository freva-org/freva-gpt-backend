services:
  freva-gpt2-backend:
<<<<<<< HEAD
    image: freva-gpt2-backend-${INSTANCE_NAME}
=======
    image: freva-gpt2-backend-${INSTANCE_NAME:?Instance name must be set in the .env file to differentiate between instances}
>>>>>>> 23d1123b
    build:
      context: .
      dockerfile: dockerfiles/chatbot-backend/Dockerfile
      cgroup_manager: cgroupfs # TODO: This is giving some trouble in development, is it really needed?
      tags:
        - freva-gpt2-backend:${INSTANCE_NAME}
    hostname: freva-gpt2-backend-instance-${INSTANCE_NAME}
    ports:
<<<<<<< HEAD
      - "8503:8502"
    volumes:
      - /work:/work:ro
      - /container/da/storage-b380001/freva-gpt-backend-links-${INSTANCE_NAME}/logs:/app/logs
      - /container/da/storage-b380001/freva-gpt-backend-links-${INSTANCE_NAME}/threads:/app/threads
      - /container/da/storage-b380001/freva-gpt-backend-links-${INSTANCE_NAME}/target:/app/target
      - /container/da/storage-b380001/freva-gpt-backend-links-${INSTANCE_NAME}/python_pickles:/app/python_pickles
      - /home/b/b380001/freva-gpt2-backend/testdata:/data/inputFiles # Deprecated, once used for test data before freva support was added. Now used for debugging.
    networks:
      - freva-gpt2-backend
  litellm:
    image: ghcr.io/berriai/litellm:main-stable
    hostname: litellm-instance-${INSTANCE_NAME}
    volumes:
      - ./litellm_config.yaml:/app/config.yaml # Mount the local litellm_config.yaml file to the container
    command:
      - "--config=/app/config.yaml"
    ports:
      - "4000:4000" # Map the container port to the host, change the host port if necessary
    env_file:
      - .env # Load local .env file
    networks:
      - freva-gpt2-backend
  ollama:
    image: ollama/ollama
    container_name: ollama-instance
    hostname: ollama-instance-${INSTANCE_NAME}
    volumes:
      - /container/da/freva-gpt-ollama-LLMs/.ollama:/root/.ollama
    # ports:
    # - "11434:11434" # Map the container port to the host, change the host port if necessary
=======
      - "${TARGET_PORT:-8502}:${BACKEND_PORT:-8502}" # If either is unset, the default value will be used.
    volumes:
      - /work:/work:ro
      - /container/da/freva-gpt-backend-links/${INSTANCE_NAME}/logs:/app/logs
      - /container/da/freva-gpt-backend-links/${INSTANCE_NAME}/threads:/app/threads
      - /container/da/freva-gpt-backend-links/${INSTANCE_NAME}/target:/app/target
      - /home/b/b380001/freva-gpt2-backend/testdata:/data/inputFiles # Deprecated, once used for test data before freva support was added. Now used for debugging.
      - /container/da/freva-gpt-backend-links/${INSTANCE_NAME}/python_pickles:/app/python_pickles
    networks:
      - freva-gpt
  ollama: # Ollama is only for the backend and not accessible from the outside. Port 11434 is not exposed.
    image: ollama/ollama
    hostname: ollama-instance-${INSTANCE_NAME}
    volumes:
      - /container/da/freva-gpt-ollama-LLMs/.ollama:/root/.ollama
    networks:
      - freva-gpt
>>>>>>> 23d1123b
    deploy:
      resources:
        reservations:
          devices:
            - driver: nvidia
              count: all
              capabilities: [gpu]
    networks:
      - freva-gpt2-backend

networks:
<<<<<<< HEAD
  freva-gpt2-backend:
    driver: bridge
=======
  freva-gpt:
    driver: bridge
# The subnet is not set to avoid conflicts with other potentially running networks on the same machine.
# Note: Named networks by default aren't shared between different docker-compose projects, even if they have the same name, as long as they are in separate directories.
>>>>>>> 23d1123b
<|MERGE_RESOLUTION|>--- conflicted
+++ resolved
@@ -1,10 +1,6 @@
 services:
   freva-gpt2-backend:
-<<<<<<< HEAD
-    image: freva-gpt2-backend-${INSTANCE_NAME}
-=======
     image: freva-gpt2-backend-${INSTANCE_NAME:?Instance name must be set in the .env file to differentiate between instances}
->>>>>>> 23d1123b
     build:
       context: .
       dockerfile: dockerfiles/chatbot-backend/Dockerfile
@@ -13,17 +9,16 @@
         - freva-gpt2-backend:${INSTANCE_NAME}
     hostname: freva-gpt2-backend-instance-${INSTANCE_NAME}
     ports:
-<<<<<<< HEAD
-      - "8503:8502"
+      - "${TARGET_PORT:-8502}:${BACKEND_PORT:-8502}" # If either is unset, the default value will be used.
     volumes:
       - /work:/work:ro
-      - /container/da/storage-b380001/freva-gpt-backend-links-${INSTANCE_NAME}/logs:/app/logs
-      - /container/da/storage-b380001/freva-gpt-backend-links-${INSTANCE_NAME}/threads:/app/threads
-      - /container/da/storage-b380001/freva-gpt-backend-links-${INSTANCE_NAME}/target:/app/target
-      - /container/da/storage-b380001/freva-gpt-backend-links-${INSTANCE_NAME}/python_pickles:/app/python_pickles
+      - /container/da/freva-gpt-backend-links/${INSTANCE_NAME}/logs:/app/logs
+      - /container/da/freva-gpt-backend-links/${INSTANCE_NAME}/threads:/app/threads
+      - /container/da/freva-gpt-backend-links/${INSTANCE_NAME}/target:/app/target
       - /home/b/b380001/freva-gpt2-backend/testdata:/data/inputFiles # Deprecated, once used for test data before freva support was added. Now used for debugging.
+      - /container/da/freva-gpt-backend-links/${INSTANCE_NAME}/python_pickles:/app/python_pickles
     networks:
-      - freva-gpt2-backend
+      - freva-gpt
   litellm:
     image: ghcr.io/berriai/litellm:main-stable
     hostname: litellm-instance-${INSTANCE_NAME}
@@ -36,25 +31,6 @@
     env_file:
       - .env # Load local .env file
     networks:
-      - freva-gpt2-backend
-  ollama:
-    image: ollama/ollama
-    container_name: ollama-instance
-    hostname: ollama-instance-${INSTANCE_NAME}
-    volumes:
-      - /container/da/freva-gpt-ollama-LLMs/.ollama:/root/.ollama
-    # ports:
-    # - "11434:11434" # Map the container port to the host, change the host port if necessary
-=======
-      - "${TARGET_PORT:-8502}:${BACKEND_PORT:-8502}" # If either is unset, the default value will be used.
-    volumes:
-      - /work:/work:ro
-      - /container/da/freva-gpt-backend-links/${INSTANCE_NAME}/logs:/app/logs
-      - /container/da/freva-gpt-backend-links/${INSTANCE_NAME}/threads:/app/threads
-      - /container/da/freva-gpt-backend-links/${INSTANCE_NAME}/target:/app/target
-      - /home/b/b380001/freva-gpt2-backend/testdata:/data/inputFiles # Deprecated, once used for test data before freva support was added. Now used for debugging.
-      - /container/da/freva-gpt-backend-links/${INSTANCE_NAME}/python_pickles:/app/python_pickles
-    networks:
       - freva-gpt
   ollama: # Ollama is only for the backend and not accessible from the outside. Port 11434 is not exposed.
     image: ollama/ollama
@@ -63,7 +39,6 @@
       - /container/da/freva-gpt-ollama-LLMs/.ollama:/root/.ollama
     networks:
       - freva-gpt
->>>>>>> 23d1123b
     deploy:
       resources:
         reservations:
@@ -71,16 +46,9 @@
             - driver: nvidia
               count: all
               capabilities: [gpu]
-    networks:
-      - freva-gpt2-backend
 
 networks:
-<<<<<<< HEAD
-  freva-gpt2-backend:
-    driver: bridge
-=======
   freva-gpt:
     driver: bridge
 # The subnet is not set to avoid conflicts with other potentially running networks on the same machine.
 # Note: Named networks by default aren't shared between different docker-compose projects, even if they have the same name, as long as they are in separate directories.
->>>>>>> 23d1123b
