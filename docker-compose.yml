services:
  freva-gpt2-backend:
<<<<<<< HEAD
    image: freva-gpt2-backend-${INSTANCE_NAME}
=======
    image: freva-gpt2-backend-${INSTANCE_NAME:?Instance name must be set in the .env file to differentiate between instances}
>>>>>>> 200ecac7
    build:
      context: .
      dockerfile: dockerfiles/chatbot-backend/Dockerfile
      cgroup_manager: cgroupfs # TODO: This is giving some trouble in development, is it really needed?
      tags:
        - freva-gpt2-backend:${INSTANCE_NAME}
<<<<<<< HEAD
    hostname: freva-gpt2-backend-instance
    ports:
      - "8503:8502"
    volumes:
      - /work:/work:ro
      - /container/da/storage-b380001/freva-gpt-backend-links-${INSTANCE_NAME}/logs:/app/logs
      - /container/da/storage-b380001/freva-gpt-backend-links-${INSTANCE_NAME}/threads:/app/threads
      - /container/da/storage-b380001/freva-gpt-backend-links-${INSTANCE_NAME}/target:/app/target
      - /container/da/storage-b380001/freva-gpt-backend-links-${INSTANCE_NAME}/python_pickles:/app/python_pickles
      - /home/b/b380001/freva-gpt2-backend/testdata:/data/inputFiles # Deprecated, once used for test data before freva support was added. Now used for debugging.
    deploy:
      resources:
        reservations:
          devices:
            - driver: nvidia
              count: all
              capabilities: [gpu]
  ollama:
    image: ollama/ollama
    hostname: ollama-instance
    volumes:
      - /container/da/freva-gpt-ollama-LLMs/.ollama:/root/.ollama
=======
    hostname: freva-gpt2-backend-instance-${INSTANCE_NAME}
    ports:
      - "${TARGET_PORT:-8502}:${BACKEND_PORT:-8502}" # If either is unset, the default value will be used.
    volumes:
      - /work:/work:ro
      - /container/da/freva-gpt-backend-links/${INSTANCE_NAME}/logs:/app/logs
      - /container/da/freva-gpt-backend-links/${INSTANCE_NAME}/threads:/app/threads
      - /container/da/freva-gpt-backend-links/${INSTANCE_NAME}/target:/app/target
      - /home/b/b380001/freva-gpt2-backend/testdata:/data/inputFiles # Deprecated, once used for test data before freva support was added. Now used for debugging.
      - /container/da/freva-gpt-backend-links/${INSTANCE_NAME}/python_pickles:/app/python_pickles
    networks:
      - freva-gpt
  ollama: # Ollama is only for the backend and not accessible from the outside. Port 11434 is not exposed.
    image: ollama/ollama
    hostname: ollama-instance-${INSTANCE_NAME}
    volumes:
      - /container/da/freva-gpt-ollama-LLMs/.ollama:/root/.ollama
    networks:
      - freva-gpt
>>>>>>> 200ecac7
    deploy:
      resources:
        reservations:
          devices:
            - driver: nvidia
              count: all
<<<<<<< HEAD
              capabilities: [gpu]
=======
              capabilities: [gpu]

networks:
  freva-gpt:
    driver: bridge
# The subnet is not set to avoid conflicts with other potentially running networks on the same machine.
# Note: Named networks by default aren't shared between different docker-compose projects, even if they have the same name, as long as they are in separate directories.
>>>>>>> 200ecac7
<|MERGE_RESOLUTION|>--- conflicted
+++ resolved
@@ -1,17 +1,12 @@
 services:
   freva-gpt2-backend:
-<<<<<<< HEAD
-    image: freva-gpt2-backend-${INSTANCE_NAME}
-=======
     image: freva-gpt2-backend-${INSTANCE_NAME:?Instance name must be set in the .env file to differentiate between instances}
->>>>>>> 200ecac7
     build:
       context: .
       dockerfile: dockerfiles/chatbot-backend/Dockerfile
       cgroup_manager: cgroupfs # TODO: This is giving some trouble in development, is it really needed?
       tags:
         - freva-gpt2-backend:${INSTANCE_NAME}
-<<<<<<< HEAD
     hostname: freva-gpt2-backend-instance
     ports:
       - "8503:8502"
@@ -34,41 +29,10 @@
     hostname: ollama-instance
     volumes:
       - /container/da/freva-gpt-ollama-LLMs/.ollama:/root/.ollama
-=======
-    hostname: freva-gpt2-backend-instance-${INSTANCE_NAME}
-    ports:
-      - "${TARGET_PORT:-8502}:${BACKEND_PORT:-8502}" # If either is unset, the default value will be used.
-    volumes:
-      - /work:/work:ro
-      - /container/da/freva-gpt-backend-links/${INSTANCE_NAME}/logs:/app/logs
-      - /container/da/freva-gpt-backend-links/${INSTANCE_NAME}/threads:/app/threads
-      - /container/da/freva-gpt-backend-links/${INSTANCE_NAME}/target:/app/target
-      - /home/b/b380001/freva-gpt2-backend/testdata:/data/inputFiles # Deprecated, once used for test data before freva support was added. Now used for debugging.
-      - /container/da/freva-gpt-backend-links/${INSTANCE_NAME}/python_pickles:/app/python_pickles
-    networks:
-      - freva-gpt
-  ollama: # Ollama is only for the backend and not accessible from the outside. Port 11434 is not exposed.
-    image: ollama/ollama
-    hostname: ollama-instance-${INSTANCE_NAME}
-    volumes:
-      - /container/da/freva-gpt-ollama-LLMs/.ollama:/root/.ollama
-    networks:
-      - freva-gpt
->>>>>>> 200ecac7
     deploy:
       resources:
         reservations:
           devices:
             - driver: nvidia
               count: all
-<<<<<<< HEAD
-              capabilities: [gpu]
-=======
-              capabilities: [gpu]
-
-networks:
-  freva-gpt:
-    driver: bridge
-# The subnet is not set to avoid conflicts with other potentially running networks on the same machine.
-# Note: Named networks by default aren't shared between different docker-compose projects, even if they have the same name, as long as they are in separate directories.
->>>>>>> 200ecac7
+              capabilities: [gpu]