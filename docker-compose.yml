--- conflicted
+++ resolved
@@ -5,11 +5,8 @@
       context: .
       dockerfile: dockerfiles/chatbot-backend/Dockerfile
       cgroup_manager: cgroupfs # TODO: This is giving some trouble in development, is it really needed?
-<<<<<<< HEAD
-=======
       tags:
         - freva-gpt2-backend:${INSTANCE_NAME}
->>>>>>> 7a83c2dc
     hostname: freva-gpt2-backend-instance-${INSTANCE_NAME}
     ports:
       - "${TARGET_PORT:-8502}:${BACKEND_PORT:-8502}" # If either is unset, the default value will be used.
