services:
  freva-gpt2-backend:
    image: freva-gpt2-backend-${INSTANCE_NAME:?Instance name must be set in the .env file to differentiate between instances}
    build:
      context: .
      dockerfile: dockerfiles/chatbot-backend/Dockerfile
      cgroup_manager: cgroupfs # TODO: This is giving some trouble in development, is it really needed?
    hostname: freva-gpt2-backend-instance-${INSTANCE_NAME}
    ports:
      - "${TARGET_PORT:-8502}:${BACKEND_PORT:-8502}" # If either is unset, the default value will be used.
    volumes:
      - /work:/work:ro
      - /container/da/freva-gpt-backend-links/${INSTANCE_NAME}/logs:/app/logs
      - /container/da/freva-gpt-backend-links/${INSTANCE_NAME}/threads:/app/threads
      - /container/da/freva-gpt-backend-links/${INSTANCE_NAME}/target:/app/target
      - /home/b/b380001/freva-gpt2-backend/testdata:/data/inputFiles # Deprecated, once used for test data before freva support was added. Now used for debugging.
      - /container/da/freva-gpt-backend-links/${INSTANCE_NAME}/python_pickles:/app/python_pickles
      - /scratch/b/b380001/freva-gpt/rw_dir/:/app/rw_dir # All instances share the rw_dir for accessing the data the LLM generated.
    networks:
      - freva-gpt
<<<<<<< HEAD
  litellm:
    image: ghcr.io/berriai/litellm:main-stable
    hostname: litellm-instance-${INSTANCE_NAME}
    volumes:
      - ./litellm_config.yaml:/app/config.yaml # Mount the local litellm_config.yaml file to the container
    command:
      - "--config=/app/config.yaml"
    # ports:
    #   - 4000:4000
    # DO NOT open the litellm port to the outside; instead, configure the backend to connect to the container directly. See the example config.
    env_file:
      - .env # Load local .env file
    networks:
      - freva-gpt
=======
    healthcheck:
      test:
        [
          "CMD",
          "curl",
          "-f",
          "http://localhost:${TARGET_PORT:-8502}/api/chatbot/help",
        ]
>>>>>>> aa0e9680
  ollama: # Ollama is only for the backend and not accessible from the outside. Port 11434 is not exposed.
    image: ollama/ollama
    hostname: ollama-instance-${INSTANCE_NAME}
    volumes:
      - /container/da/freva-gpt-ollama-LLMs/.ollama:/root/.ollama
    networks:
      - freva-gpt
    healthcheck:
      test: "bash -c 'cat < /dev/null > /dev/tcp/localhost/11434'"
    deploy:
      resources:
        reservations:
          devices:
            - driver: nvidia
              count: all
              capabilities: [gpu]

networks:
  freva-gpt:
    driver: bridge
# The subnet is not set to avoid conflicts with other potentially running networks on the same machine.
# Note: Named networks by default aren't shared between different docker-compose projects, even if they have the same name, as long as they are in separate directories.<|MERGE_RESOLUTION|>--- conflicted
+++ resolved
@@ -18,7 +18,14 @@
       - /scratch/b/b380001/freva-gpt/rw_dir/:/app/rw_dir # All instances share the rw_dir for accessing the data the LLM generated.
     networks:
       - freva-gpt
-<<<<<<< HEAD
+    healthcheck:
+      test:
+        [
+          "CMD",
+          "curl",
+          "-f",
+          "http://localhost:${TARGET_PORT:-8502}/api/chatbot/help",
+        ]
   litellm:
     image: ghcr.io/berriai/litellm:main-stable
     hostname: litellm-instance-${INSTANCE_NAME}
@@ -33,16 +40,8 @@
       - .env # Load local .env file
     networks:
       - freva-gpt
-=======
     healthcheck:
-      test:
-        [
-          "CMD",
-          "curl",
-          "-f",
-          "http://localhost:${TARGET_PORT:-8502}/api/chatbot/help",
-        ]
->>>>>>> aa0e9680
+      test: "curl http://localhost:4000/health/readiness"
   ollama: # Ollama is only for the backend and not accessible from the outside. Port 11434 is not exposed.
     image: ollama/ollama
     hostname: ollama-instance-${INSTANCE_NAME}
