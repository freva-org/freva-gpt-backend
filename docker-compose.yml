--- conflicted
+++ resolved
@@ -5,11 +5,7 @@
       context: .
       dockerfile: dockerfiles/chatbot-backend/Dockerfile
       cgroup_manager: cgroupfs # TODO: This is giving some trouble in development, is it really needed?
-<<<<<<< HEAD
-    hostname: freva-gpt2-backend-instance
-=======
     hostname: freva-gpt2-backend-instance-${INSTANCE_NAME}
->>>>>>> d6c04a26
     ports:
       - "8503:8502"
     volumes:
