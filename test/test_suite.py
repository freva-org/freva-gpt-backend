# ---- Setup ----
import requests
import json
import pytest
from dataclasses import dataclass, field
from dotenv import load_dotenv
import os

base_url = "http://localhost:8502/api/chatbot"

load_dotenv()
auth_key = os.getenv("AUTH_KEY")
global_user_id = "testing"
auth_string = "&auth_key=" + auth_key + "&user_id=" + global_user_id # Only for testing
# In Version 1.6.1, the freva_config also needs to be set to a specific path. We won't be using this for now.
auth_string = auth_string + "&freva_config=" + "Cargo.toml" # Dummy value

# Starting with Version 1.10.0, a vault url needs to be supplied in the headers.
vault_url = "http://127.0.0.1:5001" # TODO: This might not work because of the local/docker devide.
rest_url = "http://localhost:5001" # This is the URL of the mock authentication server. 
headers = {
    "x-freva-vault-url": vault_url,
    "x-freva-rest-url": rest_url,
    "x-freva-user-token": "Bearer THE_MOCK_AUTH_WILL_JUST_ALLOW_ANYTHING_SO_THIS_JUST_HAS_TO_BE_HERE",
}


# ======================================
# ---- Helper Functions and Classes ----
# ======================================

def get_request(url, stream=False):
    return requests.get(base_url + url + auth_string, stream=stream, headers=headers)

def get_avail_chatbots():
    response = get_request("/availablechatbots?")
    print(response.text)
    return response.json()

def get_user_threads():
    response = get_request("/getuserthreads?")
    print(response.text)
    return response.json()

@dataclass
class StreamResult:
    chatbot: str | None
    raw_response: list = field(default_factory=list)
    json_response: list = field(default_factory=list)
    code_variants: list = field(default_factory=list)
    codeoutput_variants: list = field(default_factory=list)
    assistant_variants: list  = field(default_factory=list)
    image_variants: list = field(default_factory=list)
    server_hint_variants: list  = field(default_factory=list)
    thread_id: str | None = None

    def extract_variants(self):
        if self.json_response:
            # The stream can stream multiple Assistant or Code fragments one after the other, in order to get good UX, but that means that multiple fragments that form a single variant can be streamed one after the other.
            # So, for convenience, we'll combine consecutive fragments that form a single variant into a single variant, if that variant is Assistant or Code. 

            running_code = None # None or tuple of (code, code_id) (which is the content of the fragment)
            running_assistant = None # None or string (which is the content of the fragment)
            for fragment in self.json_response:
                variant = fragment["variant"]
                content = fragment["content"]

                if variant != "Code" and running_code:
                    self.code_variants.append(running_code)
                    running_code = None
                if variant != "Assistant" and running_assistant:
                    self.assistant_variants.append(running_assistant)
                    running_assistant = None

                if variant == "Code":
                    if running_code:
                        running_code = (running_code[0] + content[0], running_code[1])
                    else:
                        running_code = (content[0], content[1])
                elif variant == "Assistant":
                    if running_assistant:
                        running_assistant = running_assistant + content
                    else:
                        running_assistant = content
                elif variant == "CodeOutput":
                    self.codeoutput_variants.append(content[0])
                elif variant == "Image":
                    self.image_variants.append(content)
                elif variant == "ServerHint":
                    self.server_hint_variants.append(content)



            self.thread_id = json.loads(self.json_response[0]["content"])["thread_id"]
            print("Debug: thread_id: " + self.thread_id) # Alway print the thread_id for debugging, so that when a test fails, we know which thread_id to look at.

    def has_error_variants(self):
        return any([ "error" in i["variant"].lower() for i in self.json_response])

def generate_full_respone(user_input, chatbot=None, thread_id=None, user_id=None) -> StreamResult:
    inner_url = "/streamresponse?input=" + user_input
    if chatbot:
        inner_url = inner_url + "&chatbot=" + chatbot
    if thread_id:
        inner_url = inner_url + "&thread_id=" + thread_id
        
    # The response is streamed, but we will consume it here and store it
    result = StreamResult(chatbot)
    response = get_request(inner_url, stream=True)
    
    # unassembled_response = [] # Because the response may not necessary be chunked correctly. We will assemble it here.
    # for delta in response:
    #     if delta.decode("utf-8")[0] == "{":
    #         unassembled_response.append(delta.decode("utf-8"))
    #     else:
    #         unassembled_response[-1] += delta.decode("utf-8")
    
    # # It's assembled now
    # result.raw_response = unassembled_response
    # result.json_response = [json.loads(i) for i in unassembled_response]

    # Because the python request library is highly unreliable when it comes to streaming, we will manually assemble the response packet by packet here. 
    raw_response = []
    reconstructed_packets = []
    buffer = ""
    for delta in response:
        # print(delta) # Debugging
        data = delta.decode("utf-8")
        buffer += data
        raw_response.append(data)

        # Each packet is a valid JSON object, so we try to parse the buffer until we get a successful parse.
        # Each packet must end at a }, so we will only consider the buffer from the start to each }.

        packet_found = True
        while packet_found:
            packet_found = False            
            closing_brace_locations = [i for i in range(len(buffer)) if buffer[i] == "}"]

            for closing_brace_location in closing_brace_locations:
                # Try to parse the buffer up to the closing brace location
                try:
                    packet = json.loads(buffer[:closing_brace_location + 1])
                    reconstructed_packets.append(packet)
                    buffer = buffer[closing_brace_location + 1:]
                    packet_found = True
                except json.JSONDecodeError:
                    # If we get a JSONDecodeError, we will just ignore it and continue
                    pass
        
        # All packets that we could parse are now in reconstructed_packets, and the buffer contains the rest of the data.
    result.raw_response = raw_response
    result.json_response = reconstructed_packets
    
    result.extract_variants()
    
    # Print the response for debugging, so that when a test fails, we know what the response was.
    print("Debug: Assistant variants: ")
    print(result.assistant_variants)
    print("Debug: Code variants: ")
    print(result.code_variants)
    print("Debug: CodeOutput variants: ")
    print(result.codeoutput_variants)
    # print("Debug: full json_response: ") # Disabled, too noisy
    # print(result.json_response)
    assert not result.has_error_variants(), "Error variants found in response!"
    return result

def get_thread_by_id(thread_id):
    reponse = get_request("/getthread?thread_id=" + thread_id)
    print(reponse.text)
    return reponse.json()

# ===========================
# ---- Testing functions ----
# ===========================

def test_is_up():
    get_request("/ping")
    get_request("/docs")
    

def print_help():
    response = get_request("/help") # Same as /ping
    print(response.text)

def print_docs():
    response = get_request("/docs")
    print(response.text)


def test_available_chatbots():
    response = get_avail_chatbots()
    assert "gpt-5" in response
    assert "gpt-5-mini" in response
    assert "gpt-4o-mini" in response
    assert "gpt-4o" in response


def get_hello_world_thread_id() -> str:
    response = generate_full_respone("Please use the code_interpreter tool to run the following code exactly and only once: \"print('Hello\\nWorld\\n!', flush=True)\".", chatbot="gpt-4.1-mini")
    # Just make sure the code output contains "Hello World !"
    assert any("Hello\nWorld\n!" in i for i in response.codeoutput_variants)
    # Now return the thread_id for further testing
    return response.thread_id

def test_hello_world():
    ''' Does the printing of Hello World work? '''
    thread_id = get_hello_world_thread_id()
    # Now use the thread_id to test the getthread endpoint
    hw_thread = get_thread_by_id(thread_id) # Type: list of variants.
    temp = StreamResult(None)
    temp.json_response = hw_thread
    temp.extract_variants()
    assert temp.thread_id == thread_id # Just make sure the thread_id is correct
    assert any("Hello\nWorld\n!" in i for i in temp.codeoutput_variants) # Make sure the code output contains "Hello World !"


def test_sine_wave(display = False):
    ''' Can the code_interpreter tool handle matplotlib and output an image? ''' # Base functionality test
    response = generate_full_respone("This is a test regarding your capabilities of using the code_interpreter tool and whether it supports matplotlib. Please use the code_interpreter tool to run the following code: \"import numpy as np\nimport matplotlib.pyplot as plt\nt = np.linspace(-2 * np.pi, 2 * np.pi, 100)\nsine_wave = np.sin(t)\nplt.figure(figsize=(10, 5))\nplt.plot(t, sine_wave, label='Sine Wave')\nplt.title('Sine Wave from -2π to 2π')\nplt.xlabel('Angle (radians)')\nplt.ylabel('Sine value')\nplt.axhline(0, color='black', linewidth=0.5, linestyle='--')\nplt.axvline(0, color='black', linewidth=0.5, linestyle='--')\nplt.grid()\nplt.legend()\nplt.show()\".", chatbot="gpt-4.1-mini")
    # We want to make sure we have generated code, code output and an image. But we want to print the assistant response if it fails.
    print(response.assistant_variants)
    assert response.code_variants
    assert response.codeoutput_variants
    assert response.image_variants

    # Only possible in a notebook
    # if display: # For manual testing, ipytest won't display the image
    #     from IPython.display import display, Image
    #     from base64 import b64decode
    #     for image in response.image_variants:
    #         display(Image(data=b64decode(image), format='png'))


def test_persistent_thread_storage():
    ''' Does the backend remember the content of a thread? ''' # Base functionality test
    response = generate_full_respone("Please add 2+2 in the code_interpreter tool.", chatbot="gpt-4.1-mini")
    # Now follow up with another request to the same thread_id, to test whether the storage is persistent
    response2 = generate_full_respone("Now please multiply the result by 3.", chatbot="gpt-4.1-mini", thread_id=response.thread_id)
    # The code output should now contain 12
    assert any("12" in i for i in response2.codeoutput_variants)


def test_persistant_state_storage():
    ''' Can the backend refer to the same variable in different tool calls? ''' # Since Version 1.6.3
    # Here, we want to test whether the value of a variable is stored between tool calls (not requests)
    response = generate_full_respone("Please assign the value 42 to the variable x in the code_interpreter tool. After that, call the tool with the code \"print(x, flush=True)\", without assigning x again. It's a test for the presistance of data.", chatbot="gpt-4.1-mini")
    # The code output should now contain 42
    assert any("42" in i for i in response.codeoutput_variants)
    # Also make sure there are actually two code variants
    assert len(response.code_variants) == 2


def test_persistant_xarray_storage():
    ''' Can the backend refer to the same xarray in different tool calls? ''' # Since Version 1.6.5
    reponse = generate_full_respone("Please generate a simple xarray dataset in the code_interpreter tool and print out the content. After that, call the tool with the code \"print(ds, flush=True)\", without generating the dataset again. It's a test for the presistance of data, specifically whether xarray Datasets also work.", chatbot="gpt-4.1-mini")
    # The code output should now contain the content of the xarray dataset
    assert any(("xarray.Dataset" in i or "xarray.DataArray" in i) for i in reponse.codeoutput_variants)
    # Also make sure there are actually two code variants
    assert len(reponse.code_variants) == 2


def test_models_available():
    ''' Can the backend use the common models qwen2.5:3b, o4-mini and gpt-5-nano? ''' # Since Version 1.7.1, 1.10.1 and 1.10.2 respectively. 
    qwen_response = generate_full_respone("This is a test request for your basic functionality. Please respond with (200 Ok) and exit. Don't use the code interpreter, just say it.", chatbot="qwen2.5:3b")
    # The assistant output should now contain "200 Ok"
    assert any("200 ok" in i.lower() for i in qwen_response.assistant_variants)

    o4_mini_response = generate_full_respone("This is a test request for your basic functionality. Please respond with (200 Ok) and exit. Don't use the code interpreter, just say it.", chatbot="o4-mini")
    # The assistant output should now contain "200 Ok"
    assert any("200 ok" in i.lower() for i in o4_mini_response.assistant_variants)

    gpt_5_nano_response = generate_full_respone("This is a test request for your basic functionality. Please respond with (200 Ok) and exit. Don't use the code interpreter, just say it.", chatbot="gpt-5-nano")
    # The assistant output should now contain "200 Ok"
    assert any("200 ok" in i.lower() for i in gpt_5_nano_response.assistant_variants)


def test_qwen_code_interpreter():
    ''' Can the backend get a code response from Qwen? ''' # Since Version 1.7.1
    response = generate_full_respone("Please use the code_interpreter tool to run `print(2938429834 * 234987234)`.", chatbot="qwen3:4b")
    # The code output should now contain the result of the multiplication
    assert any("690493498994739156" in i for i in response.codeoutput_variants)

def test_qwen_code_interpreter_nothink():
    ''' Can the backend get a code response from a non-reasoning Qwen model? ''' # Since Version 1.10.2
    # The Protocol is slightly different, so we need to test it separately.
    response = generate_full_respone("Please use the code_interpreter tool to run `print(2938429834 * 234987234)`.", chatbot="qwen2.5:3b")
    # The code output should now contain the result of the multiplication
    assert any("690493498994739156" in i for i in response.codeoutput_variants)

def test_heartbeat():
    ''' Can the backend send a heartbeat while a long calculation is running? ''' # Since Version 1.8.1
    response = generate_full_respone("Please use the code_interpreter tool to run the following code: \"import time\ntime.sleep(7)\".", chatbot="gpt-4.1-mini")
    # There should now, in total be at least three ServerHint Variants
    assert len(response.server_hint_variants) >= 3
    # The second Serverhint (first is thread_id) should be JSON containing "memory", "total_memory", "cpu_last_minute", "process_cpu" and "process_memory"
    first_hearbeat = json.loads(response.server_hint_variants[1])
    assert "memory" in first_hearbeat
    assert "total_memory" in first_hearbeat
    assert "cpu_last_minute" in first_hearbeat
    assert "process_cpu" in first_hearbeat
    assert "process_memory" in first_hearbeat


# TODO: implement 1.8.3 feature of stopping a tool call! (and the 1.8.9 feature that derives from it)


def test_syntax_hinting():
    ''' Can the backend provide extended hints on syntax errors? ''' # Since Version 1.8.4
    response = generate_full_respone("Please use the code_interpreter tool to run the following code: \"print('Hello World'\". This is a test for the improved syntax error reporting. If a hint containing the syntax error is returned, the test is successful.", chatbot="gpt-4.1-mini")
    # We can now check the Code Output for the string "Hint: the error occured on line", as well as "SyntaxError"
    assert any("Hint: the error occured on line" in i for i in response.codeoutput_variants)
    assert any("SyntaxError" in i for i in response.codeoutput_variants)

def test_regression_variable_storage():
    ''' Does the backend correctly handle the edge case of variable storage? ''' # Since Version 1.8.9
    input = "This is a test on a corner case of the code_interpreter tool: variables don't seem to be stored if the code errors before the last line.\
To test this. Please run the following code: \"x = 42\nraise Exception('This is a test exception')\nprint('Padding for last-line-logic')\","
    response = generate_full_respone(input, chatbot="gpt-4.1-mini")
    # The code output should now contain the exception message
    assert any(["This is a test exception" in i for i in response.codeoutput_variants])

    # Now make sure the variable x is still stored
    response2 = generate_full_respone("Now print the value of x without assigning it again.", chatbot="gpt-4.1-mini", thread_id=response.thread_id)
    # The code output should now contain 42
    assert any(["42" in i for i in response2.codeoutput_variants])

def test_third_request():
    '''Can the backend store information the user gave over multiple requests?''' # Since Version 1.8.14
    # The test is for a regression that happened when the backend moved to mongodb from storing threads on disk.
    # Basically, I forgot to append the existing thread, so the conten was just overwritten.
    # This lead to the chatbot not being able to recall what the user wrote in their first request, once they do a third request, hence the name.
    
    # response1 = generate_full_respone("Please remember the following information: \"I am a software engineer and I like to play chess\".", chatbot="gpt-4o-mini")
    # This doesn't work well because it technically does work, but is not in the style of what frevaGPT was designed to work with.
    response1 = generate_full_respone("Hi! I'm Sebastian from the DRKZ. Who are you?", chatbot="gpt-4.1-mini")
    # The assistant should now remember the users name.
    response2 = generate_full_respone("Nice to meet you! What do you think about chess?", chatbot="gpt-4.1-mini", thread_id=response1.thread_id) # Just some filler. I'm not good at small talk.
    
    response3 = generate_full_respone("What was my name again?", chatbot="gpt-4.1-mini", thread_id=response1.thread_id)
    
    assert any("Sebastian" in i for i in response3.assistant_variants)


def test_get_user_threads():
    ''' Can the Frontend request the threads of a user? ''' # Since Version 1.9.0
    # Version 1.9.0 introduced the ability to request the threads of a user.
    # This requires MongoDB to be turned on, so this switch can be turned off to disable this feature.
    should_test = True
    if should_test:
        response = get_user_threads()
        # The response should be a list of threads, each with a thread_id and a chatbot name
        assert isinstance(response, list)
        assert all(isinstance(i, dict) for i in response)
        assert all("thread_id" in i for i in response)
        assert all("user_id" in i for i in response)
        assert all("date" in i for i in response)
        assert all("topic" in i for i in response)
        assert all("content" in i for i in response)
        for i in response:
            assert isinstance(i["thread_id"], str)
            assert isinstance(i["user_id"], str)
            assert isinstance(i["date"], str)
            assert isinstance(i["topic"], str)
            assert isinstance(i["content"], list)
            inner_content = i["content"]
            # The content is a list of Stream Variants. Each must have a variant and a content
            assert all(isinstance(j, dict) for j in inner_content)
            assert all("variant" in j for j in inner_content)
            assert all("content" in j for j in inner_content)
        


def test_use_rw_dir():
    ''' Does the LLM understand how it can use the rw directory? ''' # Since Version 1.9.0
    # The rw directory is a directory that the LLM can use to store and load files for the user.
    # This is a test to see if the LLM can use it correctly.
    # It should also infer that if the user wants to save a file, it should use the rw directory.
    #TODO: remove the hint for user_id and thread_id and make sure it still works
    response = generate_full_respone("This is a test. Please generate a plot of a sine wave from -2π to 2π and save it as a PNG file. Remember to save it in the proper location with user_id and thread_id.", chatbot="gpt-4.1-mini")
    # print(response)
    # Afer this, it should have generated a file in the rw directory.
    # Specifically, at "rw_dir/testing/{thread_id}/????.png"
    # So we check whether that directory exists and contains a file.
    thread_id = response.thread_id
    rw_dir = f"rw_dir/testing/{thread_id}"
    print(f"Debug: rw_dir: {rw_dir}") # Debugging
    assert os.path.exists(rw_dir), f"RW directory {rw_dir} does not exist!"

    # Make sure there is at least one file in the directory
    files = os.listdir(rw_dir)
    print(f"Debug: Files in rw_dir: {files}") # Debugging
    assert len(files) > 0, f"RW directory {rw_dir} is empty!"
    


def test_user_vision():
    ''' Can the LLM see the output that it generated? ''' # Since Version 1.10.0

    # The LLM should be able to see the image that the code it wrote generated.
<<<<<<< HEAD
    response = generate_full_respone("You have access to vision capabilities. To test them, please generate two random numbers, x and y, between -1 and 1, without printing them, and plot a big red X at the position (x, y) in a 100x100 pixel image. Then please tell me where the X is located in the image, whether it's up, down, left, right or in the center. Do not print the coordinates, save the image somehwere or write any code except for the plotting of the X! Look at the generated image instead.", chatbot="gpt-4o")
=======
    response = generate_full_respone("You should have access to vision capabilities. To test them, please generate two random numbers, x and y, between -1 and 1, without printing them, and plot a big red X at the position (x, y) in a 100x100 pixel image. Then please tell me where the X is located in the image, whether it's up, down, left, right or in the center. Do not print the coordinates, save the image somehwere or write any code except for the plotting of the X! Look at the generated image instead.", chatbot="gpt-4.1-mini")
>>>>>>> aa0e9680

    # print(response) # Debug

    # The response should contain an image and the assistant should not be confused about the location of the X.
    assert response.image_variants, "No image variants found in response!"
    negatives = ["i don't know", "i can't see", "i can't tell", "i'm not sure", "i don't understand", "unfortunately", "i don't", "i cannot", "i can't"]
    assert not any(neg in i.lower() for i in response.assistant_variants for neg in negatives), "Assistant was confused about the location of the X! It either refused or couldn't see it."

    # Also make sure that the assistant didn't print out the coordinates. 
    # For that, test the code output for numbers, that is 0.[0-9]+
    assert not any("0." in i for i in response.codeoutput_variants), "Assistant printed out the coordinates of the X! It should only describe the location in words, not numbers."

    # Lastly make sure it actually generated an answer
    valid_answers = ["up", "down", "left", "right", "center"]
    # assert any(i.lower() in valid_answers for i in response.assistant_variants), "Assistant did not return a valid answer about the location of the X! It should have returned one of: " + ", ".join(valid_answers) + ". Instead, it returned: " + ", ".join(response.assistant_variants)
    assert any([v in ("".join(response.assistant_variants)).lower() for v in valid_answers]), "Assistant did not return a valid answer about the location of the X! It should have returned one of: " + ", ".join(valid_answers) + ". Instead, it returned: " + ", ".join(response.assistant_variants)


def test_non_alphanumeric_user_id():
    ''' Can the backend handle non-alphanumeric user IDs? ''' # Since Version 1.10.1
    # The backend should be able to handle non-alphanumeric user IDs, such as emails. 
    # This is a regression test for a bug that was introduced in Version 1.10.0, where the backend would fail to create the rw directory if the user ID contained non-alphanumeric characters
    # and then failed fully.

    try:
        # First, we need to set the user ID to a non-alphanumeric value.
        global global_user_id
        global_user_id = "example@web.de" # This is a valid email address, but contains non-alphanumeric characters.
        # Now we can run the test
        response = generate_full_respone("This is simple test. Please just return 'OK' and exit.", chatbot="gpt-4.1-mini")
        # The response should contain "OK"
        assert any("OK" in i for i in response.assistant_variants), "Assistant did not return 'OK'! Instead, it returned: " + ", ".join(response.assistant_variants)
    finally:
        # Reset the user ID to the default value, so that the other tests can run without issues.
        global_user_id = "testing"
        


# --------------------------------
# -- Mock Authentication Server --
# --------------------------------

# In the update 1.10.0, the frevaGPT backend was updated to use a proper authentication server.
# While in production, this is populated by nginx, in testing, we will use a mock authentication server.

from flask import Flask, jsonify

app = Flask(__name__)
@app.route("/", methods=["GET"])
def auth():
    # This would usually be a proper authentication check, but for testing, we just return a dummy response.
    # The backend needs to retrieve the MongoDB URI from here, so we return the credentials to the local MongoDB instance.
    username = os.getenv("LOCAL_MONGODB_USER", "testing")
    password = os.getenv("LOCAL_MONGODB_PASSWORD", "testing")
    
    return jsonify({
        "mongodb.url": f"mongodb://{username}:{password}@localhost:27017",
    }), 200

@app.route("/api/freva-nextgen/auth/v2/systemuser", methods=["GET"])
def systemuser():
    # This would usually return the user information, but for testing, we just return a dummy response.
    # The backend needs to retrieve the user ID from here, so we return a dummy user ID.
    return jsonify({
        "user_id": global_user_id,
        "pw_name": "testing",
    }), 200

# Run the mock authentication server
def run_auth_server():

    # Wait for the mongoDB server to be up. 
    import time
    attempts = 0
    while attempts < 5:
        try:
            response = requests.get("http://localhost:27017/")
            if response.status_code == 200:
                print("MongoDB is up and running.")
                break
        except requests.ConnectionError:
            print("Waiting for MongoDB to start...")
            time.sleep(1)
            attempts += 1
    else:
        raise RuntimeError("MongoDB did not start in time.")

    app.run(port=5001, debug=True, use_reloader=False)  # Use a different port than the main server


@pytest.fixture(scope="session", autouse=True)
def setup_auth_server():
    import multiprocessing
    auth_thread = multiprocessing.Process(target=run_auth_server)
    auth_thread.start()

    # Wait for the server to start
    import time
    time.sleep(1)
    attempts = 0
    while attempts < 5:
        try:
            response = requests.get("http://localhost:5001/")
            if response.status_code == 200:
                print("Mock authentication server is up and running.")
                break
        except requests.ConnectionError:
            print("Waiting for mock authentication server to start...")
            time.sleep(1)
            attempts += 1
    else:
        raise RuntimeError("Mock authentication server did not start in time.")

    # Yield to allow tests to run
    yield

    # Teardown
    auth_thread.terminate()
    auth_thread.join(timeout=1)  # Wait for the thread to finish, if it doesn't, just ignore it.<|MERGE_RESOLUTION|>--- conflicted
+++ resolved
@@ -399,11 +399,7 @@
     ''' Can the LLM see the output that it generated? ''' # Since Version 1.10.0
 
     # The LLM should be able to see the image that the code it wrote generated.
-<<<<<<< HEAD
-    response = generate_full_respone("You have access to vision capabilities. To test them, please generate two random numbers, x and y, between -1 and 1, without printing them, and plot a big red X at the position (x, y) in a 100x100 pixel image. Then please tell me where the X is located in the image, whether it's up, down, left, right or in the center. Do not print the coordinates, save the image somehwere or write any code except for the plotting of the X! Look at the generated image instead.", chatbot="gpt-4o")
-=======
-    response = generate_full_respone("You should have access to vision capabilities. To test them, please generate two random numbers, x and y, between -1 and 1, without printing them, and plot a big red X at the position (x, y) in a 100x100 pixel image. Then please tell me where the X is located in the image, whether it's up, down, left, right or in the center. Do not print the coordinates, save the image somehwere or write any code except for the plotting of the X! Look at the generated image instead.", chatbot="gpt-4.1-mini")
->>>>>>> aa0e9680
+    response = generate_full_respone("You have access to vision capabilities. To test them, please generate two random numbers, x and y, between -1 and 1, without printing them, and plot a big red X at the position (x, y) in a 100x100 pixel image. Then please tell me where the X is located in the image, whether it's up, down, left, right or in the center. Do not print the coordinates, save the image somehwere or write any code except for the plotting of the X! Look at the generated image instead.", chatbot="gpt-4.1")
 
     # print(response) # Debug
 
