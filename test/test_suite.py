# ---- Setup ----
import requests
import json
import pytest
from dataclasses import dataclass, field
from dotenv import load_dotenv
import os

base_url = "http://localhost:8502/api/chatbot"

load_dotenv()
auth_key = os.getenv("AUTH_KEY")
global_user_id = "testing"
auth_string = "&auth_key=" + auth_key + "&user_id=" + global_user_id # Only for testing
# In Version 1.6.1, the freva_config also needs to be set to a specific path. We won't be using this for now.
auth_string = auth_string + "&freva_config=" + "Cargo.toml" # Dummy value

# Starting with Version 1.10.0, a vault url needs to be supplied in the headers.
vault_url = "http://127.0.0.1:5001" # TODO: This might not work because of the local/docker devide.
rest_url = "http://localhost:5001" # This is the URL of the mock authentication server. 
headers = {
    "x-freva-vault-url": vault_url,
    "x-freva-rest-url": rest_url,
    "x-freva-user-token": "Bearer THE_MOCK_AUTH_WILL_JUST_ALLOW_ANYTHING_SO_THIS_JUST_HAS_TO_BE_HERE",
}


# ======================================
# ---- Helper Functions and Classes ----
# ======================================

def get_request(url, stream=False):
    return requests.get(base_url + url + auth_string, stream=stream, headers=headers)

def get_avail_chatbots():
    response = get_request("/availablechatbots?")
    print(response.text)
    return response.json()

def get_user_threads(num_threads=None, page=0) -> tuple[list, int]:
    response = get_request(f"/getuserthreads?num_threads={num_threads}&page={page}")
    print(response.text)
    return response.json()

def set_thread_topic(thread_id, new_topic):
    response = get_request(f"/setthreadtopic?thread_id={thread_id}&new_topic={new_topic}")
    print(response.text)
    return response.text

def search_database(query: str):
    response = get_request(f"/searchthreads?query={query}")
    print(response.text)
    return response.json()

@dataclass
class StreamResult:
    chatbot: str | None
    raw_response: list = field(default_factory=list)
    json_response: list = field(default_factory=list)
    code_variants: list = field(default_factory=list)
    codeoutput_variants: list = field(default_factory=list)
    assistant_variants: list  = field(default_factory=list)
    image_variants: list = field(default_factory=list)
    server_hint_variants: list  = field(default_factory=list)
    thread_id: str | None = None

    def extract_variants(self):
        if self.json_response:
            # The stream can stream multiple Assistant or Code fragments one after the other, in order to get good UX, but that means that multiple fragments that form a single variant can be streamed one after the other.
            # So, for convenience, we'll combine consecutive fragments that form a single variant into a single variant, if that variant is Assistant or Code. 

            running_code = None # None or tuple of (code, code_id) (which is the content of the fragment)
            running_assistant = None # None or string (which is the content of the fragment)
            for fragment in self.json_response:
                variant = fragment["variant"]
                content = fragment["content"]

                if variant != "Code" and running_code:
                    self.code_variants.append(running_code)
                    running_code = None
                if variant != "Assistant" and running_assistant:
                    self.assistant_variants.append(running_assistant)
                    running_assistant = None

                if variant == "Code":
                    if running_code:
                        running_code = (running_code[0] + content[0], running_code[1])
                    else:
                        running_code = (content[0], content[1])
                elif variant == "Assistant":
                    if running_assistant:
                        running_assistant = running_assistant + content
                    else:
                        running_assistant = content
                elif variant == "CodeOutput":
                    self.codeoutput_variants.append(content[0])
                elif variant == "Image":
                    self.image_variants.append(content)
                elif variant == "ServerHint":
                    self.server_hint_variants.append(content)



            self.thread_id = json.loads(self.json_response[0]["content"])["thread_id"]
            print("Debug: thread_id: " + (self.thread_id or "None")) # Alway print the thread_id for debugging, so that when a test fails, we know which thread_id to look at.

    def has_error_variants(self):
        return any([ "error" in i["variant"].lower() for i in self.json_response])

def generate_full_response(user_input, chatbot=None, thread_id=None, user_id=None, edit_at=None) -> StreamResult:
    inner_url = "/streamresponse?input=" + user_input
    if chatbot:
        inner_url = inner_url + "&chatbot=" + chatbot
    if thread_id:
        inner_url = inner_url + "&thread_id=" + thread_id
    if edit_at:
        inner_url = inner_url + "&chatvariants=" + str(edit_at)
        
    # The response is streamed, but we will consume it here and store it
    result = StreamResult(chatbot)
    response = get_request(inner_url, stream=True)

    # Because the python request library is highly unreliable when it comes to streaming, we will manually assemble the response packet by packet here. 
    raw_response = []
    reconstructed_packets = []
    buffer = ""
    for delta in response:
        # print(delta) # Debugging
        data = delta.decode("utf-8")
        buffer += data
        raw_response.append(data)

        # Each packet is a valid JSON object, so we try to parse the buffer until we get a successful parse.
        # Each packet must end at a }, so we will only consider the buffer from the start to each }.

        packet_found = True
        while packet_found:
            packet_found = False            
            closing_brace_locations = [i for i in range(len(buffer)) if buffer[i] == "}"]

            for closing_brace_location in closing_brace_locations:
                # Try to parse the buffer up to the closing brace location
                try:
                    packet = json.loads(buffer[:closing_brace_location + 1])
                    reconstructed_packets.append(packet)
                    buffer = buffer[closing_brace_location + 1:]
                    packet_found = True
                except json.JSONDecodeError:
                    # If we get a JSONDecodeError, we will just ignore it and continue
                    pass
        
        # All packets that we could parse are now in reconstructed_packets, and the buffer contains the rest of the data.
    result.raw_response = raw_response
    result.json_response = reconstructed_packets
    
    result.extract_variants()
    
    # Print the response for debugging, so that when a test fails, we know what the response was.
    print("Debug: Assistant variants: ")
    print(result.assistant_variants)
    print("Debug: Code variants: ")
    print(result.code_variants)
    print("Debug: CodeOutput variants: ")
    print(result.codeoutput_variants)
    # print("Debug: full json_response: ") # Disabled, too noisy
    # print(result.json_response)
    assert not result.has_error_variants(), "Error variants found in response!"
    return result

def get_thread_by_id(thread_id):
    reponse = get_request("/getthread?thread_id=" + thread_id)
    print(reponse.text)
    return reponse.json()

# ===========================
# ---- Testing functions ----
# ===========================

def test_is_up():
    get_request("/ping")
    get_request("/docs")
    

def print_help():
    response = get_request("/help") # Same as /ping
    print(response.text)

def print_docs():
    response = get_request("/docs")
    print(response.text)


def test_available_chatbots():
    response = get_avail_chatbots()
    assert "gpt-5" in response
    assert "gpt-5-mini" in response
    assert "gpt-5" in response
    assert "gpt-5-mini" in response
    assert "gpt-4o-mini" in response
    assert "gpt-4o" in response


def get_hello_world_thread_id() -> str:
    response = generate_full_response("Please use the code_interpreter tool to run the following code exactly and only once: \"print('Hello\\nWorld\\n!', flush=True)\".", chatbot="gpt-4.1-mini")
    # Just make sure the code output contains "Hello World !"
    assert any("Hello\nWorld\n!" in i for i in response.codeoutput_variants)
    assert response.thread_id, "No thread_id found"
    # Now return the thread_id for further testing
    return response.thread_id

def test_hello_world():
    ''' Does the printing of Hello World work? '''
    thread_id = get_hello_world_thread_id()
    # Now use the thread_id to test the getthread endpoint
    hw_thread = get_thread_by_id(thread_id) # Type: list of variants.
    temp = StreamResult(None)
    temp.json_response = hw_thread
    temp.extract_variants()
    assert temp.thread_id == thread_id # Just make sure the thread_id is correct
    assert any("Hello\nWorld\n!" in i for i in temp.codeoutput_variants) # Make sure the code output contains "Hello World !"


def test_sine_wave(display = False):
    ''' Can the code_interpreter tool handle matplotlib and output an image? ''' # Base functionality test
    response = generate_full_response("This is a test regarding your capabilities of using the code_interpreter tool and whether it supports matplotlib. Please use the code_interpreter tool to run the following code: \"import numpy as np\nimport matplotlib.pyplot as plt\nt = np.linspace(-2 * np.pi, 2 * np.pi, 100)\nsine_wave = np.sin(t)\nplt.figure(figsize=(10, 5))\nplt.plot(t, sine_wave, label='Sine Wave')\nplt.title('Sine Wave from -2π to 2π')\nplt.xlabel('Angle (radians)')\nplt.ylabel('Sine value')\nplt.axhline(0, color='black', linewidth=0.5, linestyle='--')\nplt.axvline(0, color='black', linewidth=0.5, linestyle='--')\nplt.grid()\nplt.legend()\nplt.show()\".", chatbot="gpt-4.1-mini")
    # We want to make sure we have generated code, code output and an image. But we want to print the assistant response if it fails.
    print(response.assistant_variants)
    assert response.code_variants
    assert response.codeoutput_variants
    assert response.image_variants

    # Only possible in a notebook
    # if display: # For manual testing, ipytest won't display the image
    #     from IPython.display import display, Image
    #     from base64 import b64decode
    #     for image in response.image_variants:
    #         display(Image(data=b64decode(image), format='png'))


def test_persistent_thread_storage():
    ''' Does the backend remember the content of a thread? ''' # Base functionality test
    response = generate_full_response("Please add 2+2 in the code_interpreter tool.", chatbot="gpt-4.1-mini")
    # Now follow up with another request to the same thread_id, to test whether the storage is persistent
    response2 = generate_full_response("Now please multiply the result by 3.", chatbot="gpt-4.1-mini", thread_id=response.thread_id)
    # The code output should now contain 12
    assert any("12" in i for i in response2.codeoutput_variants)


def test_persistant_state_storage():
    ''' Can the backend refer to the same variable in different tool calls? ''' # Since Version 1.6.3
    # Here, we want to test whether the value of a variable is stored between tool calls (not requests)
    response = generate_full_response("Please assign the value 42 to the variable x in the code_interpreter tool. After that, call the tool with the code \"print(x, flush=True)\", without assigning x again. It's a test for the presistance of data.", chatbot="gpt-4.1-mini")
    # The code output should now contain 42
    assert any("42" in i for i in response.codeoutput_variants)
    # Also make sure there are actually two code variants
    assert len(response.code_variants) == 2


def test_persistant_xarray_storage():
    ''' Can the backend refer to the same xarray in different tool calls? ''' # Since Version 1.6.5
    reponse = generate_full_response("Please generate a simple xarray dataset in the code_interpreter tool and print out the content. After that, call the tool with the code \"print(ds, flush=True)\", without generating the dataset again. It's a test for the presistance of data, specifically whether xarray Datasets also work.", chatbot="gpt-4.1-mini")
    # The code output should now contain the content of the xarray dataset
    assert any(("xarray.Dataset" in i or "xarray.DataArray" in i) for i in reponse.codeoutput_variants)
    # Also make sure there are actually two code variants
    assert len(reponse.code_variants) == 2


def test_models_available():
    ''' Can the backend use the common models qwen2.5:3b, o4-mini and gpt-5-nano? ''' # Since Version 1.7.1, 1.10.1 and 1.10.2 respectively. 
    qwen_response = generate_full_response("This is a test request for your basic functionality. Please respond with (200 Ok) and exit. Don't use the code interpreter, just say it.", chatbot="qwen2.5:3b")
    # The assistant output should now contain "200 Ok"
    assert any("200 ok" in i.lower() for i in qwen_response.assistant_variants)

    o4_mini_response = generate_full_response("This is a test request for your basic functionality. Please respond with (200 Ok) and exit. Don't use the code interpreter, just say it.", chatbot="o4-mini")
    # The assistant output should now contain "200 Ok"
    assert any("200 ok" in i.lower() for i in o4_mini_response.assistant_variants)

    gpt_5_nano_response = generate_full_response("This is a test request for your basic functionality. Please respond with (200 Ok) and exit. Don't use the code interpreter, just say it.", chatbot="gpt-5-nano")
    # The assistant output should now contain "200 Ok"
    assert any("200 ok" in i.lower() for i in gpt_5_nano_response.assistant_variants)


def test_qwen_code_interpreter():
    ''' Can the backend get a code response from Qwen? ''' # Since Version 1.7.1
    response = generate_full_response("Please use the code_interpreter tool to run `print(2938429834 * 234987234)`. Make sure to adhere to the JSON format!", chatbot="qwen2.5:3b")
    # The code output should now contain the result of the multiplication
    assert any("690493498994739156" in i for i in response.codeoutput_variants)

def test_heartbeat():
    ''' Can the backend send a heartbeat while a long calculation is running? ''' # Since Version 1.8.1
    response = generate_full_response("Please use the code_interpreter tool to run the following code: \"import time\ntime.sleep(7)\".", chatbot="gpt-4.1-mini")
    # There should now, in total be at least three ServerHint Variants
    assert len(response.server_hint_variants) >= 3
    # The second Serverhint (first is thread_id) should be JSON containing "memory", "total_memory", "cpu_last_minute", "process_cpu" and "process_memory"
    first_hearbeat = json.loads(response.server_hint_variants[1])
    assert "memory" in first_hearbeat
    assert "total_memory" in first_hearbeat
    assert "cpu_last_minute" in first_hearbeat
    assert "process_cpu" in first_hearbeat
    assert "process_memory" in first_hearbeat


# TODO: implement 1.8.3 feature of stopping a tool call! (and the 1.8.9 feature that derives from it)


def test_syntax_hinting():
    ''' Can the backend provide extended hints on syntax errors? ''' # Since Version 1.8.4
    response = generate_full_response("Please use the code_interpreter tool to run the following code: \"print('Hello World'\". This is a test for the improved syntax error reporting. If a hint containing the syntax error is returned, the test is successful.", chatbot="gpt-4.1-mini")
    # We can now check the Code Output for the string "Hint: the error occured on line", as well as "SyntaxError"
    assert any("Hint: the error occured on line" in i for i in response.codeoutput_variants)
    assert any("SyntaxError" in i for i in response.codeoutput_variants)

def test_regression_variable_storage():
    ''' Does the backend correctly handle the edge case of variable storage? ''' # Since Version 1.8.9
    input = "This is a test on a corner case of the code_interpreter tool: variables don't seem to be stored if the code errors before the last line.\
To test this. Please run the following code: \"x = 42\nraise Exception('This is a test exception')\nprint('Padding for last-line-logic')\","
    response = generate_full_response(input, chatbot="gpt-4.1-mini")
    # The code output should now contain the exception message
    assert any(["This is a test exception" in i for i in response.codeoutput_variants])
    assert any(["This is a test exception" in i for i in response.codeoutput_variants])

    # Now make sure the variable x is still stored
    response2 = generate_full_response("Please demonstrate the fact that the code interpreter does not persist variables after exceptions by printing x without reassigning it.", chatbot="gpt-5-mini", thread_id=response.thread_id)
    # The code output should now contain 42
    assert any(["42" in i for i in response2.codeoutput_variants])
    assert any(["42" in i for i in response2.codeoutput_variants])

def test_third_request():
    '''Can the backend store information the user gave over multiple requests?''' # Since Version 1.8.14
    # The test is for a regression that happened when the backend moved to mongodb from storing threads on disk.
    # Basically, I forgot to append the existing thread, so the conten was just overwritten.
    # This lead to the chatbot not being able to recall what the user wrote in their first request, once they do a third request, hence the name.
    
    # response1 = generate_full_response("Please remember the following information: \"I am a software engineer and I like to play chess\".", chatbot="gpt-4o-mini")
    # This doesn't work well because it technically does work, but is not in the style of what frevaGPT was designed to work with.
    response1 = generate_full_response("Hi! I'm Sebastian from the DRKZ. Who are you?", chatbot="gpt-4.1-mini")
    # The assistant should now remember the users name.
    response2 = generate_full_response("Nice to meet you! What do you think about chess?", chatbot="gpt-4.1-mini", thread_id=response1.thread_id) # Just some filler. I'm not good at small talk.
    
    response3 = generate_full_response("What was my name again?", chatbot="gpt-4.1-mini", thread_id=response1.thread_id)
    
    assert any("Sebastian" in i for i in response3.assistant_variants)


should_test_mongo = True
def test_get_user_threads():
    ''' Can the Frontend request the threads of a user? ''' # Since Version 1.9.0
    # Version 1.9.0 introduced the ability to request the threads of a user.
    # This requires MongoDB to be turned on, so this switch can be turned off to disable this feature.
    if should_test_mongo:
        response = get_user_threads()
        # Since Version 1.11.0, this also includes the total number of threads.
        assert (isinstance(response, list) or (isinstance(response, tuple)) and len(response) == 2)
        threads, num_threads = response
        assert isinstance(num_threads, int)
        assert num_threads >= len(threads)
        # The response should be a list of threads, each with a thread_id and a chatbot name
        assert isinstance(threads, list)
        assert all(isinstance(i, dict) for i in threads)
        assert all("thread_id" in i for i in threads)
        assert all("user_id" in i for i in threads)
        assert all("date" in i for i in threads)
        assert all("topic" in i for i in threads)
        assert all("content" in i for i in threads)
        for i in threads:
            assert isinstance(i["thread_id"], str)
            assert isinstance(i["user_id"], str)
            assert isinstance(i["date"], str)
            assert isinstance(i["topic"], str)
            assert isinstance(i["content"], list)
            inner_content = i["content"]
            # The content is a list of Stream Variants. Each must have a variant and a content
            assert all(isinstance(j, dict) for j in inner_content)
            assert all("variant" in j for j in inner_content)
            assert all("content" in j for j in inner_content)
        

def test_update_topic():
    ''' Can the frontend update the topic of a past thread?''' # Since Version 1.11.1
    if not should_test_mongo:
        return
    # So there is the get_user_threads endpoint which returns the past few threads of a user. 
    # We'll grab the latest thread, check the topic, set it to another value, and check whether that worked. 
    response = get_user_threads()
    print(response)
    threads = response[0]
    latest_thread = threads[0] if threads else None
    assert latest_thread is not None, "No threads found"

    old_topic = latest_thread["topic"]
    new_topic = old_topic + " - Updated" # To make sure it can never accidentally match the old topic

    result = set_thread_topic(latest_thread["thread_id"], new_topic)
    print(result)

    updated_thread = get_user_threads()[0][0] # First thread (second top level item is the total number of threads of that user.)
    assert updated_thread["topic"] == new_topic, "Failed to update thread topic"


def test_get_user_threads_paginated():
    ''' Can the frontend request a specific page of threads?''' # Since Version 1.11.1
    if not should_test_mongo:
        return

    # We'll run a standard request against get_user threads with n=2 and then another with page = 1 and check that no thread is in both results.
    response_page_0 = get_user_threads(num_threads=2) # page = 0 is implied
    response_page_1 = get_user_threads(num_threads=2, page=1)
    thread_ids_0 = set([i["thread_id"] for i in response_page_0[0]])
    thread_ids_1 = set([i["thread_id"] for i in response_page_1[0]])
    
    # Set intersection should be empty. 
    assert not thread_ids_0 & thread_ids_1, "Threads should be different between pages"

def test_query_database():
    ''' Can the frontend query the database?''' # Since Version 1.11.1
    if not should_test_mongo:
        return

    response = search_database("test")
    print(response)
    # We can't test this in a useful way, so we'll just check that everything is in the right format.
    assert response is not None
    assert isinstance(response, list)
    assert len(response) == 2 # First is the content, second is the total number of results
    assert response[1] >= len(response[0])
    response = response[0] # Check the content
    assert isinstance(response, list)
    for i in response:
        assert "thread_id" in i
        assert "user_id" in i
        assert "date" in i
        assert "topic" in i
        assert "content" in i

def test_query_database_prefix():
    ''' Can the frontend query the database while specifying the variant where the query string occured?''' # Since Version 1.11.1
    # The prefix is a bit underdocumented, but if we specify "ai:sorry", it should specifically search for threads where the assistant said sorry. 
    # This is again quite hard to test for, so we instead to two request, where the second replaces the colon with a space and check whether that changes the result
    if not should_test_mongo:
        return
    response_ai = search_database("user :introduction")
    print(response_ai)
    response_space = search_database("user introduction")
    print(response_space)
    assert response_ai != response_space, "Responses should be different"

def test_use_rw_dir():
    ''' Does the LLM understand how it can use the rw directory? ''' # Since Version 1.9.0
    # The rw directory is a directory that the LLM can use to store and load files for the user.
    # This is a test to see if the LLM can use it correctly.
    # It should also infer that if the user wants to save a file, it should use the rw directory.
    #TODO: remove the hint for user_id and thread_id and make sure it still works
    response = generate_full_response("This is a test. Please generate a plot of a sine wave from -2π to 2π and save it as a PNG file. Remember to save it in the proper location with user_id and thread_id.", chatbot="gpt-4.1-mini")
    # print(response)
    # Afer this, it should have generated a file in the rw directory.
    # Specifically, at "rw_dir/testing/{thread_id}/????.png"
    # So we check whether that directory exists and contains a file.
    thread_id = response.thread_id
    rw_dir = f"rw_dir/testing/{thread_id}"
    print(f"Debug: rw_dir: {rw_dir}") # Debugging
    assert os.path.exists(rw_dir), f"RW directory {rw_dir} does not exist!"

    # Make sure there is at least one file in the directory
    files = os.listdir(rw_dir)
    print(f"Debug: Files in rw_dir: {files}") # Debugging
    assert len(files) > 0, f"RW directory {rw_dir} is empty!"
    


def test_user_vision():
    ''' Can the LLM see the output that it generated? ''' # Since Version 1.10.0

    # The LLM should be able to see the image that the code it wrote generated.
    response = generate_full_response("You should have access to vision capabilities. To test them, please generate two random numbers, x and y, between -1 and 1, without printing them, and plot a big red X at the position (x, y) in a 100x100 pixel image. Then please tell me where the X is located in the image, whether it's up, down, left, right or in the center. Do not print the coordinates, save the image somehwere or write any code except for the plotting of the X! Look at the generated image instead.", chatbot="gpt-4.1-mini")

    # print(response) # Debug

    # The response should contain an image and the assistant should not be confused about the location of the X.
    assert response.image_variants, "No image variants found in response!"
    negatives = ["i don't know", "i can't see", "i can't tell", "i'm not sure", "i don't understand", "unfortunately", "i don't", "i cannot", "i can't"]
    assert not any(neg in i.lower() for i in response.assistant_variants for neg in negatives), "Assistant was confused about the location of the X! It either refused or couldn't see it."

    # Also make sure that the assistant didn't print out the coordinates. 
    # For that, test the code output for numbers, that is 0.[0-9]+
    assert not any("0." in i for i in response.codeoutput_variants), "Assistant printed out the coordinates of the X! It should only describe the location in words, not numbers."

    # Lastly make sure it actually generated an answer
    valid_answers = ["up", "down", "left", "right", "center"]
    # assert any(i.lower() in valid_answers for i in response.assistant_variants), "Assistant did not return a valid answer about the location of the X! It should have returned one of: " + ", ".join(valid_answers) + ". Instead, it returned: " + ", ".join(response.assistant_variants)
    assert any([v in ("".join(response.assistant_variants)).lower() for v in valid_answers]), "Assistant did not return a valid answer about the location of the X! It should have returned one of: " + ", ".join(valid_answers) + ". Instead, it returned: " + ", ".join(response.assistant_variants)


def test_non_alphanumeric_user_id():
    ''' Can the backend handle non-alphanumeric user IDs? ''' # Since Version 1.10.1
    # The backend should be able to handle non-alphanumeric user IDs, such as emails. 
    # This is a regression test for a bug that was introduced in Version 1.10.0, where the backend would fail to create the rw directory if the user ID contained non-alphanumeric characters
    # and then failed fully.

    try:
        # First, we need to set the user ID to a non-alphanumeric value.
        global global_user_id
        global_user_id = "example@web.de" # This is a valid email address, but contains non-alphanumeric characters.
        # Now we can run the test
        response = generate_full_response("This is simple test. Please just return 'OK' and exit.", chatbot="gpt-4.1-mini")
        # The response should contain "OK"
        assert any("OK" in i for i in response.assistant_variants), "Assistant did not return 'OK'! Instead, it returned: " + ", ".join(response.assistant_variants)
    finally:
        # Reset the user ID to the default value, so that the other tests can run without issues.
        global_user_id = "testing"
        

<<<<<<< HEAD
def test_get_user_threads_with_n():
    ''' Can the Frontend request a specific number of threads of a user? ''' # Since Version TODO
    # This test is again dependant on MongoDB being turned on.
    if should_test_mongo:
        # We'll ask for 12 threads and assume their format is correct as the other test already tested that.
        response = get_user_threads(num_threads=12)
        threads, num_threads = response
        assert num_threads >= 12, "User does not have 12 threads yet, cannot test."
        assert len(threads) == 12, "Expected 12 threads, but got: " + str(len(threads))
=======
def test_edit_input():
    ''' Can the backend handle edits to the user input? ''' # Since Version 1.10.3
    # For the EVE demonstration, we want the capability to edit a past user input.
    # This is a test for whether the backend can handle that.
    response1 = generate_full_response("Hi, I'm Sebastian! Who are you?", chatbot="gpt-4o-mini") # Give it my name, to later test whether it remembers it.
    # The response content doesn't matter yet.
    response2 = generate_full_response("Nice to meet you! I've heard about the DKRZ and am a student of the university of Hamburg. Where is the DKRZ located?", chatbot="gpt-4o-mini", thread_id=response1.thread_id)
    
    # Now we can edit the second request to run the test. 
    # The LLM should have remembered my name, but not the fact that I am a student of the university of Hamburg.
    response3 = generate_full_response("Thank you. This is a test for the functionality to edit existing requests. What do you know about me?", chatbot="gpt-4o-mini", thread_id=response1.thread_id, edit_at=["User", "Assistant"])
    # The response should contain my name, but not the fact that I am a student of the university of Hamburg.
    assert "sebastian" in "".join(response3.assistant_variants).lower(), "Assistant did not remember my name! Instead, it returned: " + ", ".join(response3.assistant_variants)
    assert "student" not in "".join(response3.assistant_variants).lower(), "Assistant remembered the fact that I am a student of the university of Hamburg, but it should not have"
    assert "university of hamburg" not in "".join(response3.assistant_variants).lower(), "Assistant remembered the fact that I am a student of the university of Hamburg, but it should not have"

    # Additionally, the new response needs to have a different thread_id, so we can test that.
    assert response3.thread_id != response1.thread_id, "The thread_id of the edited response is the same as the original response! It should be different, so that the frontend can handle it correctly."

    # And that new thread_id should also be stored in the database, so we can test that.
    # We know what it should contain.
    retrived_thread = get_thread_by_id(response3.thread_id)
    assert retrived_thread, "The thread with the edited response was not found in the database! It should have been stored, so that the frontend can handle it correctly."
    print("retrived_thread: ", retrived_thread)
    
    # There may be some other variants in the thread still, so we only keep those that are User or Assistant.
    retrived_thread = [i for i in retrived_thread if i["variant"] in ["User", "Assistant"]]
    # Now we can check the length of the thread.
    # There should be 4 variants in total, the first and third should be User, and the second and fourth should be Assistant.
    # The first variant is the User input, the second variant is the Assistant response, the third variant is the User edit, and the fourth variant is the Assistant response to the edit.

    assert len(retrived_thread) == 4, "The thread with the edited response should have 4 variants, but it has " + str(len(retrived_thread)) + "."
    # The first and third variants should be User, and the second and fourth variants should be Assistant.
    assert retrived_thread[0]["variant"] == retrived_thread[2]["variant"] == "User", "The first and third variants of the thread with the edited response should be User, but they are not."
    assert retrived_thread[1]["variant"] == retrived_thread[3]["variant"] == "Assistant", "The second and fourth variants of the thread with the edited response should be Assistant, but they are not."
    

def test_edit_input_with_code():
    ''' If the frontend sends an edit request with code, does the backend handle it correctly? ''' # Since Version 1.10.3
    # Because the backend has python pickles to store the variables, it should be able to handle edits with code.
    
    # We'll do the same setup as in previous tests for persistant; so one request to set a variable, a test request to check the variable, and then an edit request to change the variable.
    response1 = generate_full_response("Please assign the value 42 to the variable x in the code_interpreter tool. After that, call the tool with the code \"print(x, flush=True)\", without assigning x again. It's a test for the presistance of data.", chatbot="gpt-4o-mini")
    # The code output should now contain 42
    assert any("42" in i for i in response1.codeoutput_variants)
    assert len(response1.code_variants) == 2, "The code variants should contain two variants, one for the assignment of x and one for the print statement."

    response2 = generate_full_response("Now print the value of x without assigning it again.", chatbot="gpt-4o-mini", thread_id=response1.thread_id)
    # The code output should now contain 42
    assert any("42" in i for i in response2.codeoutput_variants)
    assert all("x=" not in i for i in response2.code_variants), "The code variants should not contain the assignment of x, as it was already assigned in the first request."

    # Now we can edit the second request to the same input, but in a different thread, to test whether the value of x is still stored.
    response3 = generate_full_response("Now print the value of x without assigning it again.", chatbot="gpt-4o-mini", thread_id=response1.thread_id, edit_at=["User", "Code", "CodeOutput", "Code", "CodeOutput"])
    # The code output should now contain 42 again, as the value of x should still be stored.
    assert any("42" in i for i in response3.codeoutput_variants), "The code output should contain 42, as the value of x should still be stored, but it does not. Instead, it returned: " + ", ".join(response3.codeoutput_variants) 
    assert all("x=" not in i for i in response3.code_variants), "The code variants should not contain the assignment of x, as it was already assigned in the first request and should still be stored. Instead, it returned: " + ", ".join(response3.code_variants)
    
>>>>>>> 4d171b18


# --------------------------------
# -- Mock Authentication Server --
# --------------------------------

# In the update 1.10.0, the frevaGPT backend was updated to use a proper authentication server.
# While in production, this is populated by nginx, in testing, we will use a mock authentication server.

from flask import Flask, jsonify

app = Flask(__name__)
@app.route("/", methods=["GET"])
def auth():
    # This would usually be a proper authentication check, but for testing, we just return a dummy response.
    # The backend needs to retrieve the MongoDB URI from here, so we return the credentials to the local MongoDB instance.
    username = os.getenv("LOCAL_MONGODB_USER", "testing")
    password = os.getenv("LOCAL_MONGODB_PASSWORD", "testing")
    
    return jsonify({
        "mongodb.url": f"mongodb://{username}:{password}@localhost:27017",
    }), 200

@app.route("/api/freva-nextgen/auth/v2/systemuser", methods=["GET"])
def systemuser():
    # This would usually return the user information, but for testing, we just return a dummy response.
    # The backend needs to retrieve the user ID from here, so we return a dummy user ID.
    return jsonify({
        "user_id": global_user_id,
        "pw_name": "testing",
    }), 200

# Run the mock authentication server
def run_auth_server():

    # Wait for the mongoDB server to be up. 
    import time
    attempts = 0
    while attempts < 5:
        try:
            response = requests.get("http://localhost:27017/")
            if response.status_code == 200:
                print("MongoDB is up and running.")
                break
        except requests.ConnectionError:
            print("Waiting for MongoDB to start...")
            time.sleep(1)
            attempts += 1
    else:
        raise RuntimeError("MongoDB did not start in time.")

    app.run(port=5001, debug=True, use_reloader=False)  # Use a different port than the main server


@pytest.fixture(scope="session", autouse=True)
def setup_auth_server():
    import multiprocessing
    auth_thread = multiprocessing.Process(target=run_auth_server)
    auth_thread.start()

    # Wait for the server to start
    import time
    time.sleep(1)
    attempts = 0
    while attempts < 5:
        try:
            response = requests.get("http://localhost:5001/")
            if response.status_code == 200:
                print("Mock authentication server is up and running.")
                break
        except requests.ConnectionError:
            print("Waiting for mock authentication server to start...")
            time.sleep(1)
            attempts += 1
    else:
        raise RuntimeError("Mock authentication server did not start in time.")

    # Yield to allow tests to run
    yield

    # Teardown
    auth_thread.terminate()
    auth_thread.join(timeout=1)  # Wait for the thread to finish, if it doesn't, just ignore it.<|MERGE_RESOLUTION|>--- conflicted
+++ resolved
@@ -509,7 +509,124 @@
         global_user_id = "testing"
         
 
-<<<<<<< HEAD
+def test_edit_input():
+    ''' Can the backend handle edits to the user input? ''' # Since Version 1.10.3
+    # For the EVE demonstration, we want the capability to edit a past user input.
+    # This is a test for whether the backend can handle that.
+    response1 = generate_full_response("Hi, I'm Sebastian! Who are you?", chatbot="gpt-4o-mini") # Give it my name, to later test whether it remembers it.
+    # The response content doesn't matter yet.
+    response2 = generate_full_response("Nice to meet you! I've heard about the DKRZ and am a student of the university of Hamburg. Where is the DKRZ located?", chatbot="gpt-4o-mini", thread_id=response1.thread_id)
+    
+    # Now we can edit the second request to run the test. 
+    # The LLM should have remembered my name, but not the fact that I am a student of the university of Hamburg.
+    response3 = generate_full_response("Thank you. This is a test for the functionality to edit existing requests. What do you know about me?", chatbot="gpt-4o-mini", thread_id=response1.thread_id, edit_at=["User", "Assistant"])
+    # The response should contain my name, but not the fact that I am a student of the university of Hamburg.
+    assert "sebastian" in "".join(response3.assistant_variants).lower(), "Assistant did not remember my name! Instead, it returned: " + ", ".join(response3.assistant_variants)
+    assert "student" not in "".join(response3.assistant_variants).lower(), "Assistant remembered the fact that I am a student of the university of Hamburg, but it should not have"
+    assert "university of hamburg" not in "".join(response3.assistant_variants).lower(), "Assistant remembered the fact that I am a student of the university of Hamburg, but it should not have"
+
+    # Additionally, the new response needs to have a different thread_id, so we can test that.
+    assert response3.thread_id != response1.thread_id, "The thread_id of the edited response is the same as the original response! It should be different, so that the frontend can handle it correctly."
+
+    # And that new thread_id should also be stored in the database, so we can test that.
+    # We know what it should contain.
+    retrived_thread = get_thread_by_id(response3.thread_id)
+    assert retrived_thread, "The thread with the edited response was not found in the database! It should have been stored, so that the frontend can handle it correctly."
+    print("retrived_thread: ", retrived_thread)
+    
+    # There may be some other variants in the thread still, so we only keep those that are User or Assistant.
+    retrived_thread = [i for i in retrived_thread if i["variant"] in ["User", "Assistant"]]
+    # Now we can check the length of the thread.
+    # There should be 4 variants in total, the first and third should be User, and the second and fourth should be Assistant.
+    # The first variant is the User input, the second variant is the Assistant response, the third variant is the User edit, and the fourth variant is the Assistant response to the edit.
+
+    assert len(retrived_thread) == 4, "The thread with the edited response should have 4 variants, but it has " + str(len(retrived_thread)) + "."
+    # The first and third variants should be User, and the second and fourth variants should be Assistant.
+    assert retrived_thread[0]["variant"] == retrived_thread[2]["variant"] == "User", "The first and third variants of the thread with the edited response should be User, but they are not."
+    assert retrived_thread[1]["variant"] == retrived_thread[3]["variant"] == "Assistant", "The second and fourth variants of the thread with the edited response should be Assistant, but they are not."
+    
+
+def test_edit_input_with_code():
+    ''' If the frontend sends an edit request with code, does the backend handle it correctly? ''' # Since Version 1.10.3
+    # Because the backend has python pickles to store the variables, it should be able to handle edits with code.
+    
+    # We'll do the same setup as in previous tests for persistant; so one request to set a variable, a test request to check the variable, and then an edit request to change the variable.
+    response1 = generate_full_response("Please assign the value 42 to the variable x in the code_interpreter tool. After that, call the tool with the code \"print(x, flush=True)\", without assigning x again. It's a test for the presistance of data.", chatbot="gpt-4o-mini")
+    # The code output should now contain 42
+    assert any("42" in i for i in response1.codeoutput_variants)
+    assert len(response1.code_variants) == 2, "The code variants should contain two variants, one for the assignment of x and one for the print statement."
+
+    response2 = generate_full_response("Now print the value of x without assigning it again.", chatbot="gpt-4o-mini", thread_id=response1.thread_id)
+    # The code output should now contain 42
+    assert any("42" in i for i in response2.codeoutput_variants)
+    assert all("x=" not in i for i in response2.code_variants), "The code variants should not contain the assignment of x, as it was already assigned in the first request."
+
+    # Now we can edit the second request to the same input, but in a different thread, to test whether the value of x is still stored.
+    response3 = generate_full_response("Now print the value of x without assigning it again.", chatbot="gpt-4o-mini", thread_id=response1.thread_id, edit_at=["User", "Code", "CodeOutput", "Code", "CodeOutput"])
+    # The code output should now contain 42 again, as the value of x should still be stored.
+    assert any("42" in i for i in response3.codeoutput_variants), "The code output should contain 42, as the value of x should still be stored, but it does not. Instead, it returned: " + ", ".join(response3.codeoutput_variants) 
+    assert all("x=" not in i for i in response3.code_variants), "The code variants should not contain the assignment of x, as it was already assigned in the first request and should still be stored. Instead, it returned: " + ", ".join(response3.code_variants)
+    
+
+def test_edit_input():
+    ''' Can the backend handle edits to the user input? ''' # Since Version 1.10.3
+    # For the EVE demonstration, we want the capability to edit a past user input.
+    # This is a test for whether the backend can handle that.
+    response1 = generate_full_response("Hi, I'm Sebastian! Who are you?", chatbot="gpt-4o-mini") # Give it my name, to later test whether it remembers it.
+    # The response content doesn't matter yet.
+    response2 = generate_full_response("Nice to meet you! I've heard about the DKRZ and am a student of the university of Hamburg. Where is the DKRZ located?", chatbot="gpt-4o-mini", thread_id=response1.thread_id)
+    
+    # Now we can edit the second request to run the test. 
+    # The LLM should have remembered my name, but not the fact that I am a student of the university of Hamburg.
+    response3 = generate_full_response("Thank you. This is a test for the functionality to edit existing requests. What do you know about me?", chatbot="gpt-4o-mini", thread_id=response1.thread_id, edit_at=["User", "Assistant"])
+    # The response should contain my name, but not the fact that I am a student of the university of Hamburg.
+    assert "sebastian" in "".join(response3.assistant_variants).lower(), "Assistant did not remember my name! Instead, it returned: " + ", ".join(response3.assistant_variants)
+    assert "student" not in "".join(response3.assistant_variants).lower(), "Assistant remembered the fact that I am a student of the university of Hamburg, but it should not have"
+    assert "university of hamburg" not in "".join(response3.assistant_variants).lower(), "Assistant remembered the fact that I am a student of the university of Hamburg, but it should not have"
+
+    # Additionally, the new response needs to have a different thread_id, so we can test that.
+    assert response3.thread_id != response1.thread_id, "The thread_id of the edited response is the same as the original response! It should be different, so that the frontend can handle it correctly."
+
+    # And that new thread_id should also be stored in the database, so we can test that.
+    # We know what it should contain.
+    retrived_thread = get_thread_by_id(response3.thread_id)
+    assert retrived_thread, "The thread with the edited response was not found in the database! It should have been stored, so that the frontend can handle it correctly."
+    print("retrived_thread: ", retrived_thread)
+    
+    # There may be some other variants in the thread still, so we only keep those that are User or Assistant.
+    retrived_thread = [i for i in retrived_thread if i["variant"] in ["User", "Assistant"]]
+    # Now we can check the length of the thread.
+    # There should be 4 variants in total, the first and third should be User, and the second and fourth should be Assistant.
+    # The first variant is the User input, the second variant is the Assistant response, the third variant is the User edit, and the fourth variant is the Assistant response to the edit.
+
+    assert len(retrived_thread) == 4, "The thread with the edited response should have 4 variants, but it has " + str(len(retrived_thread)) + "."
+    # The first and third variants should be User, and the second and fourth variants should be Assistant.
+    assert retrived_thread[0]["variant"] == retrived_thread[2]["variant"] == "User", "The first and third variants of the thread with the edited response should be User, but they are not."
+    assert retrived_thread[1]["variant"] == retrived_thread[3]["variant"] == "Assistant", "The second and fourth variants of the thread with the edited response should be Assistant, but they are not."
+    
+
+def test_edit_input_with_code():
+    ''' If the frontend sends an edit request with code, does the backend handle it correctly? ''' # Since Version 1.10.3
+    # Because the backend has python pickles to store the variables, it should be able to handle edits with code.
+    
+    # We'll do the same setup as in previous tests for persistant; so one request to set a variable, a test request to check the variable, and then an edit request to change the variable.
+    response1 = generate_full_response("Please assign the value 42 to the variable x in the code_interpreter tool. After that, call the tool with the code \"print(x, flush=True)\", without assigning x again. It's a test for the presistance of data.", chatbot="gpt-4o-mini")
+    # The code output should now contain 42
+    assert any("42" in i for i in response1.codeoutput_variants)
+    assert len(response1.code_variants) == 2, "The code variants should contain two variants, one for the assignment of x and one for the print statement."
+
+    response2 = generate_full_response("Now print the value of x without assigning it again.", chatbot="gpt-4o-mini", thread_id=response1.thread_id)
+    # The code output should now contain 42
+    assert any("42" in i for i in response2.codeoutput_variants)
+    assert all("x=" not in i for i in response2.code_variants), "The code variants should not contain the assignment of x, as it was already assigned in the first request."
+
+    # Now we can edit the second request to the same input, but in a different thread, to test whether the value of x is still stored.
+    response3 = generate_full_response("Now print the value of x without assigning it again.", chatbot="gpt-4o-mini", thread_id=response1.thread_id, edit_at=["User", "Code", "CodeOutput", "Code", "CodeOutput"])
+    # The code output should now contain 42 again, as the value of x should still be stored.
+    assert any("42" in i for i in response3.codeoutput_variants), "The code output should contain 42, as the value of x should still be stored, but it does not. Instead, it returned: " + ", ".join(response3.codeoutput_variants) 
+    assert all("x=" not in i for i in response3.code_variants), "The code variants should not contain the assignment of x, as it was already assigned in the first request and should still be stored. Instead, it returned: " + ", ".join(response3.code_variants)
+    
+
 def test_get_user_threads_with_n():
     ''' Can the Frontend request a specific number of threads of a user? ''' # Since Version TODO
     # This test is again dependant on MongoDB being turned on.
@@ -519,66 +636,6 @@
         threads, num_threads = response
         assert num_threads >= 12, "User does not have 12 threads yet, cannot test."
         assert len(threads) == 12, "Expected 12 threads, but got: " + str(len(threads))
-=======
-def test_edit_input():
-    ''' Can the backend handle edits to the user input? ''' # Since Version 1.10.3
-    # For the EVE demonstration, we want the capability to edit a past user input.
-    # This is a test for whether the backend can handle that.
-    response1 = generate_full_response("Hi, I'm Sebastian! Who are you?", chatbot="gpt-4o-mini") # Give it my name, to later test whether it remembers it.
-    # The response content doesn't matter yet.
-    response2 = generate_full_response("Nice to meet you! I've heard about the DKRZ and am a student of the university of Hamburg. Where is the DKRZ located?", chatbot="gpt-4o-mini", thread_id=response1.thread_id)
-    
-    # Now we can edit the second request to run the test. 
-    # The LLM should have remembered my name, but not the fact that I am a student of the university of Hamburg.
-    response3 = generate_full_response("Thank you. This is a test for the functionality to edit existing requests. What do you know about me?", chatbot="gpt-4o-mini", thread_id=response1.thread_id, edit_at=["User", "Assistant"])
-    # The response should contain my name, but not the fact that I am a student of the university of Hamburg.
-    assert "sebastian" in "".join(response3.assistant_variants).lower(), "Assistant did not remember my name! Instead, it returned: " + ", ".join(response3.assistant_variants)
-    assert "student" not in "".join(response3.assistant_variants).lower(), "Assistant remembered the fact that I am a student of the university of Hamburg, but it should not have"
-    assert "university of hamburg" not in "".join(response3.assistant_variants).lower(), "Assistant remembered the fact that I am a student of the university of Hamburg, but it should not have"
-
-    # Additionally, the new response needs to have a different thread_id, so we can test that.
-    assert response3.thread_id != response1.thread_id, "The thread_id of the edited response is the same as the original response! It should be different, so that the frontend can handle it correctly."
-
-    # And that new thread_id should also be stored in the database, so we can test that.
-    # We know what it should contain.
-    retrived_thread = get_thread_by_id(response3.thread_id)
-    assert retrived_thread, "The thread with the edited response was not found in the database! It should have been stored, so that the frontend can handle it correctly."
-    print("retrived_thread: ", retrived_thread)
-    
-    # There may be some other variants in the thread still, so we only keep those that are User or Assistant.
-    retrived_thread = [i for i in retrived_thread if i["variant"] in ["User", "Assistant"]]
-    # Now we can check the length of the thread.
-    # There should be 4 variants in total, the first and third should be User, and the second and fourth should be Assistant.
-    # The first variant is the User input, the second variant is the Assistant response, the third variant is the User edit, and the fourth variant is the Assistant response to the edit.
-
-    assert len(retrived_thread) == 4, "The thread with the edited response should have 4 variants, but it has " + str(len(retrived_thread)) + "."
-    # The first and third variants should be User, and the second and fourth variants should be Assistant.
-    assert retrived_thread[0]["variant"] == retrived_thread[2]["variant"] == "User", "The first and third variants of the thread with the edited response should be User, but they are not."
-    assert retrived_thread[1]["variant"] == retrived_thread[3]["variant"] == "Assistant", "The second and fourth variants of the thread with the edited response should be Assistant, but they are not."
-    
-
-def test_edit_input_with_code():
-    ''' If the frontend sends an edit request with code, does the backend handle it correctly? ''' # Since Version 1.10.3
-    # Because the backend has python pickles to store the variables, it should be able to handle edits with code.
-    
-    # We'll do the same setup as in previous tests for persistant; so one request to set a variable, a test request to check the variable, and then an edit request to change the variable.
-    response1 = generate_full_response("Please assign the value 42 to the variable x in the code_interpreter tool. After that, call the tool with the code \"print(x, flush=True)\", without assigning x again. It's a test for the presistance of data.", chatbot="gpt-4o-mini")
-    # The code output should now contain 42
-    assert any("42" in i for i in response1.codeoutput_variants)
-    assert len(response1.code_variants) == 2, "The code variants should contain two variants, one for the assignment of x and one for the print statement."
-
-    response2 = generate_full_response("Now print the value of x without assigning it again.", chatbot="gpt-4o-mini", thread_id=response1.thread_id)
-    # The code output should now contain 42
-    assert any("42" in i for i in response2.codeoutput_variants)
-    assert all("x=" not in i for i in response2.code_variants), "The code variants should not contain the assignment of x, as it was already assigned in the first request."
-
-    # Now we can edit the second request to the same input, but in a different thread, to test whether the value of x is still stored.
-    response3 = generate_full_response("Now print the value of x without assigning it again.", chatbot="gpt-4o-mini", thread_id=response1.thread_id, edit_at=["User", "Code", "CodeOutput", "Code", "CodeOutput"])
-    # The code output should now contain 42 again, as the value of x should still be stored.
-    assert any("42" in i for i in response3.codeoutput_variants), "The code output should contain 42, as the value of x should still be stored, but it does not. Instead, it returned: " + ", ".join(response3.codeoutput_variants) 
-    assert all("x=" not in i for i in response3.code_variants), "The code variants should not contain the assignment of x, as it was already assigned in the first request and should still be stored. Instead, it returned: " + ", ".join(response3.code_variants)
-    
->>>>>>> 4d171b18
 
 
 # --------------------------------
