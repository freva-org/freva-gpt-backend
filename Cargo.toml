[package]
name = "freva-gpt2-backend"
version = "1.10.2"
edition = "2021"
authors = ["Sebastian Willmann"]
repository = "https://gitlab.dkrz.de/k203176/freva-gpt2-backend"
description = "The backend for the second version of the freva-GPT project; a Rest API."
readme = "README.md"
license = "CC-BY-4.0"
keywords = ["LLM", "Freva", "API"]
categories = ["science", "science::geo", "web-programming::http-server"]

[dependencies]
actix-web = "4.11.0"
<<<<<<< HEAD
# # async-openai = { git = "https://github.com/SeseMueller/async-openai", version = "0.27.2" } # Better error handling on streaming, but requires internet connection on each build
async-openai = { version = "0.29.0" }
=======
# async-openai = { git = "https://github.com/SeseMueller/async-openai", version = "0.27.2" }
async-openai = {version = "0.30.0" }
>>>>>>> 6fc954a5
async-trait = "0.1.88"
base64 = "0.22.1"
clap = { version = "4.5.40", features = ["derive", "cargo"] }
const_format = "0.2.34"
documented = { version = "0.9.1" }
dotenvy = "0.15.7"
flexi_logger = { version = "0.31.2", features = ["trc"] }
futures = "0.3.31"
once_cell = "1.21.3"
pyo3 = { version = "0.25.1", features = ["auto-initialize"] }
qstring = "0.7.2"
rand = "0.9.1"
serde = "1.0.219"
serde_json = "1.0.140"
strum = { version = "0.27.1", features = ["strum_macros", "derive"] }
tracing = "0.1.41"
tracing-subscriber = "0.3.19"
reqwest = { version = "0.12.22", features = [
    "blocking",
], default-features = false }
tokio = { version = "1.46.0", features = ["time"] }
sysinfo = "0.35.2"
fs2 = "0.4.3"
async-process = "2.3.1"
itertools = "0.14.0"
mongodb = { version = "3.2.4" }
chrono = { version = "0.4.41", default-features = false }
async-lazy = "0.1.2"
rmcp = {version = "0.6.1", features=["client", "transport-child-process"] }

[lints.rust]
unsafe_code = "forbid"

[lints.clippy]
unwrap_used = "deny"   # Always use expect instead
enum_glob_use = "deny" # Bad form
redundant_closure_for_method_calls = "allow" # Isn't that important and looks weird
doc_markdown = "allow" # Too noisy 
too_many_lines = "allow" # I am aware, do not mark the entire file yellow
too_many_arguments = "allow" # I know, I might refactor it later
congitive_complexity = "allow" # Not good, a single tracing macro can trigger it

# nursery = {level = "warn", priority = -1} # General "undertested" lints, but many false positives
# pedantic = { level = "warn", priority = -1 } # Only activate these two when preparing for major versions.<|MERGE_RESOLUTION|>--- conflicted
+++ resolved
@@ -12,13 +12,8 @@
 
 [dependencies]
 actix-web = "4.11.0"
-<<<<<<< HEAD
-# # async-openai = { git = "https://github.com/SeseMueller/async-openai", version = "0.27.2" } # Better error handling on streaming, but requires internet connection on each build
-async-openai = { version = "0.29.0" }
-=======
 # async-openai = { git = "https://github.com/SeseMueller/async-openai", version = "0.27.2" }
 async-openai = {version = "0.30.0" }
->>>>>>> 6fc954a5
 async-trait = "0.1.88"
 base64 = "0.22.1"
 clap = { version = "4.5.40", features = ["derive", "cargo"] }
