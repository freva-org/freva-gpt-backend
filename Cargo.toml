[package]
name = "freva-gpt2-backend"
<<<<<<< HEAD
version = "1.11.1"
=======
version = "1.10.5"
>>>>>>> 4d171b18
edition = "2021"
authors = ["Sebastian Willmann"]
repository = "https://gitlab.dkrz.de/k203176/freva-gpt2-backend"
description = "The backend for the second version of the freva-GPT project; a Rest API."
readme = "README.md"
license = "CC-BY-4.0"
keywords = ["LLM", "Freva", "API"]
categories = ["science", "science::geo", "web-programming::http-server"]

[dependencies]
actix-web = "4.11.0"
# async-openai = { git = "https://github.com/SeseMueller/async-openai", version = "0.29.1" } # Better error handling on streaming, but requires internet connection on each build
async-openai = { version = "0.29.2" }
base64 = "0.22.1"
clap = { version = "4.5.47", features = ["derive", "cargo"] }
const_format = "0.2.34"
documented = { version = "0.9.2" }
dotenvy = "0.15.7"
flexi_logger = { version = "0.31.2", features = ["trc"] }
futures = "0.3.31"
once_cell = "1.21.3"
pyo3 = { version = "0.26.0", features = ["auto-initialize"] }
qstring = "0.7.2"
rand = "0.9.2"
serde = "1.0.219"
serde_json = "1.0.143"
strum = { version = "0.27.2", features = ["strum_macros", "derive"] }
tracing = "0.1.41"
tracing-subscriber = "0.3.20"
reqwest = { version = "0.12.23", features = [
    "blocking",
], default-features = false }
tokio = { version = "1.47.1", features = ["time"] }
sysinfo = "0.37.0"
fs2 = "0.4.3"
async-process = "2.4.0"
itertools = "0.14.0"
mongodb = { version = "3.3.0" }
chrono = { version = "0.4.41", default-features = false }
async-lazy = "0.1.2"

[lints.rust]
unsafe_code = "forbid"

[lints.clippy]
unwrap_used = "deny"   # Always use expect instead
enum_glob_use = "deny" # Bad form
redundant_closure_for_method_calls = "allow" # Isn't that important and looks weird
doc_markdown = "allow" # Too noisy 
too_many_lines = "allow" # I am aware, do not mark the entire file yellow
too_many_arguments = "allow" # I know, I might refactor it later
cognitive_complexity = "allow" # Not good, a single tracing macro can trigger it

# nursery = {level = "warn", priority = -1} # General "undertested" lints, but many false positives
# pedantic = { level = "warn", priority = -1 } # Only activate these two when preparing for major versions.<|MERGE_RESOLUTION|>--- conflicted
+++ resolved
@@ -1,10 +1,6 @@
 [package]
 name = "freva-gpt2-backend"
-<<<<<<< HEAD
 version = "1.11.1"
-=======
-version = "1.10.5"
->>>>>>> 4d171b18
 edition = "2021"
 authors = ["Sebastian Willmann"]
 repository = "https://gitlab.dkrz.de/k203176/freva-gpt2-backend"
