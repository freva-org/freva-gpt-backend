[package]
name = "freva-gpt2-backend"
<<<<<<< HEAD
version = "1.10.1"
=======
version = "1.10.2"
>>>>>>> 483201b1
edition = "2021"
authors = ["Sebastian Willmann"]
repository = "https://gitlab.dkrz.de/k203176/freva-gpt2-backend"
description = "The backend for the second version of the freva-GPT project; a Rest API."
readme = "README.md"
license = "CC-BY-4.0"
keywords = ["LLM", "Freva", "API"]
categories = ["science", "science::geo", "web-programming::http-server"]

[dependencies]
actix-web = "4.11.0"
<<<<<<< HEAD
# async-openai = { git = "https://github.com/SeseMueller/async-openai", version = "0.27.2" }
async-openai = {version = "0.28.3" }
async-trait = "0.1.88"
=======
# async-openai = { git = "https://github.com/SeseMueller/async-openai", version = "0.27.2" } # Better error handling on streaming, but requires internet connection on each build
async-openai = { version = "0.29.0" }
>>>>>>> 483201b1
base64 = "0.22.1"
clap = { version = "4.5.40", features = ["derive", "cargo"] }
const_format = "0.2.34"
documented = { version = "0.9.1" }
dotenvy = "0.15.7"
flexi_logger = { version = "0.31.2", features = ["trc"] }
futures = "0.3.31"
once_cell = "1.21.3"
pyo3 = { version = "0.25.1", features = ["auto-initialize"] }
qstring = "0.7.2"
rand = "0.9.1"
serde = "1.0.219"
serde_json = "1.0.140"
strum = { version = "0.27.1", features = ["strum_macros", "derive"] }
tracing = "0.1.41"
tracing-subscriber = "0.3.19"
reqwest = { version = "0.12.22", features = [
    "blocking",
], default-features = false }
tokio = { version = "1.46.0", features = ["time"] }
sysinfo = "0.35.2"
fs2 = "0.4.3"
async-process = "2.3.1"
itertools = "0.14.0"
mongodb = { version = "3.2.4" }
chrono = { version = "0.4.41", default-features = false }
async-lazy = "0.1.2"
rust-mcp-sdk = "0.4.2"

[lints.rust]
unsafe_code = "forbid"

[lints.clippy]
unwrap_used = "deny"   # Always use expect instead
enum_glob_use = "deny" # Bad form
redundant_closure_for_method_calls = "allow" # Isn't that important and looks weird
doc_markdown = "allow" # Too noisy 
too_many_lines = "allow" # I am aware, do not mark the entire file yellow
too_many_arguments = "allow" # I know, I might refactor it later
congitive_complexity = "allow" # Not good, a single tracing macro can trigger it

# nursery = {level = "warn", priority = -1} # General "undertested" lints, but many false positives
# pedantic = { level = "warn", priority = -1 } # Only activate these two when preparing for major versions.<|MERGE_RESOLUTION|>--- conflicted
+++ resolved
@@ -1,10 +1,6 @@
 [package]
 name = "freva-gpt2-backend"
-<<<<<<< HEAD
-version = "1.10.1"
-=======
 version = "1.10.2"
->>>>>>> 483201b1
 edition = "2021"
 authors = ["Sebastian Willmann"]
 repository = "https://gitlab.dkrz.de/k203176/freva-gpt2-backend"
@@ -16,14 +12,9 @@
 
 [dependencies]
 actix-web = "4.11.0"
-<<<<<<< HEAD
-# async-openai = { git = "https://github.com/SeseMueller/async-openai", version = "0.27.2" }
-async-openai = {version = "0.28.3" }
+# # async-openai = { git = "https://github.com/SeseMueller/async-openai", version = "0.27.2" } # Better error handling on streaming, but requires internet connection on each build
+async-openai = { version = "0.29.0" }
 async-trait = "0.1.88"
-=======
-# async-openai = { git = "https://github.com/SeseMueller/async-openai", version = "0.27.2" } # Better error handling on streaming, but requires internet connection on each build
-async-openai = { version = "0.29.0" }
->>>>>>> 483201b1
 base64 = "0.22.1"
 clap = { version = "4.5.40", features = ["derive", "cargo"] }
 const_format = "0.2.34"
