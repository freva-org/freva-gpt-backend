--- conflicted
+++ resolved
@@ -12,14 +12,9 @@
 
 [dependencies]
 actix-web = "4.11.0"
-<<<<<<< HEAD
 # async-openai = { git = "https://github.com/SeseMueller/async-openai", version = "0.27.2" }
 async-openai = {version = "0.30.0" }
 async-trait = "0.1.88"
-=======
-# async-openai = { git = "https://github.com/SeseMueller/async-openai", version = "0.29.1" } # Better error handling on streaming, but requires internet connection on each build
-async-openai = { version = "0.29.2" }
->>>>>>> f0c647cf
 base64 = "0.22.1"
 clap = { version = "4.5.47", features = ["derive", "cargo"] }
 const_format = "0.2.34"
