--- conflicted
+++ resolved
@@ -36,14 +36,10 @@
 sysinfo = "0.34.2"
 fs2 = "0.4.3"
 async-process = "2.3.0"
-<<<<<<< HEAD
-itertools = "0.13.0"
+itertools = "0.14.0"
 mongodb = {version = "3.2.2"}
 chrono = { version = "0.4.40", default-features = false}
 async-lazy = "0.1.2"
-=======
-itertools = "0.14.0"
->>>>>>> ab51d8e0
 
 [lints.rust]
 unsafe_code = "forbid"
