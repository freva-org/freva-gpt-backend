HOST="0.0.0.0"
<<<<<<< HEAD
BACKEND_PORT=8502
INSTANCE_NAME="playground" # The name of the instance, used for the frontend to identify the instance
=======
BACKEND_PORT=8502 # The port on which the backend will run, transparent to the outside
TARGET_PORT=8502 # The port on which the backend will be accessible from the outside; change this if you want to run multiple instances on the same server
>>>>>>> 23d1123b
AUTH_KEY="JUST_SOME_LONG_STRING_THAT_CAN_BE_ANYTHING" # The frontend just has to match this string; this is slowly being phased out in favor of oauth2

INSTANCE_NAME="dev" # The name of the instance, used to differentiate between multiple instances on the same server/filesystem

ALLOW_GUESTS="true" # Whether to allow guests to access the API (non-guests have usernames that follow the levante format)

# AUTH_URL="NO_AUTH" # The URL to use for the oauth2 authentication. Set to NO_AUTH to set testing mode. 

OPENAI_API_KEY="YOUR_OPENAI_API_KEY" # The OpenAI API key to use for the OpenAI API
LITE_LLM_ADDRESS="http://litellm:4000" # The address of the LiteLLM Proxy
GEMINI_API_KEY="NOT_YET_AVAILABLE_IN_EUROPE" # The Gemini API key to use for the Gemini API

# MONGODB_URI="mongodb://mongo:PASSWORD@DATABASE_HOST:27017/?wtimeoutMS=2000" # The MongoDB URI to use for the MongoDB database
MONGODB_DATABASE_NAME="chatbot" # The name of the MongoDB database to use for the storage of threads
MONGODB_COLLECTION_NAME="threads" # The name of the MongoDB collection to use for the storage of threads
<|MERGE_RESOLUTION|>--- conflicted
+++ resolved
@@ -1,11 +1,6 @@
 HOST="0.0.0.0"
-<<<<<<< HEAD
-BACKEND_PORT=8502
-INSTANCE_NAME="playground" # The name of the instance, used for the frontend to identify the instance
-=======
 BACKEND_PORT=8502 # The port on which the backend will run, transparent to the outside
 TARGET_PORT=8502 # The port on which the backend will be accessible from the outside; change this if you want to run multiple instances on the same server
->>>>>>> 23d1123b
 AUTH_KEY="JUST_SOME_LONG_STRING_THAT_CAN_BE_ANYTHING" # The frontend just has to match this string; this is slowly being phased out in favor of oauth2
 
 INSTANCE_NAME="dev" # The name of the instance, used to differentiate between multiple instances on the same server/filesystem
